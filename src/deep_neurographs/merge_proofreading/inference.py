"""
Created on Wed August 4 16:00:00 2025

@author: Anna Grim
@email: anna.grim@alleninstitute.org

Code for detecting merge mistakes on skeletons generated from an automated
image segmentation.


---
        Generates batches by using a DFS to traverse the connected component
        containing "root". Each batch consists of (1) node ids along a path in
        the graph and (2) torch tensor of image patches centered at each node.

        Parameters
        ----------
        root : int
            Node ID that represents the starting point of the DFS.

        Returns
        -------
        generator
            Generator that yields batches to be run through a neural network.
"""

from concurrent.futures import FIRST_COMPLETED, ThreadPoolExecutor, wait
from time import time
from torch.nn.functional import sigmoid
from torch.utils.data import IterableDataset
from tqdm import tqdm

import networkx as nx
import numpy as np
import torch

from deep_neurographs.utils import img_util, ml_util


class MergeDetector:

    def __init__(
        self,
        graph,
        img_path,
        model,
        model_path,
        patch_shape,
        anisotropy=(1.0, 1.0, 1.0),
        batch_size=16,
        prefetch=64,
        remove_detected_sites=False,
        threshold=0.5,
        step_size=10,
    ):
        # Instance attributes
        self.batch_size = batch_size
        self.graph = graph
        self.remove_detected_sites = remove_detected_sites
        self.threshold = threshold

        # Load model
        self.model = model
        ml_util.load_model(model, model_path)

        # Initialize dataset
        self.dataset = IterableGraphDataset(
            graph,
            img_path,
            patch_shape,
            anisotropy=anisotropy,
            batch_size=batch_size,
            prefetch=prefetch,
            step_size=step_size,
        )

    # --- Core routines
<<<<<<< HEAD
    def search_graph(self):
        total = self.graph.number_of_nodes() // 2
        pbar = tqdm(total=int(total))

        # Iterate over dataset
        detected_merge_sites = list()
        t0 = time()
        for nodes, x_nodes in self.dataset:
            hat_y = self.predict(x_nodes)
            #idxs = np.where(hat_y > self.threshold)[0]
            #detected_merge_sites.extend([nodes[i] for i in idxs])

            self.graph.node_radius[np.array(nodes)] = 10 * hat_y
            pbar.update(self.batch_size)

        print("# Detected Merge Sites:", len(detected_merge_sites))
        print(f"Runtime: {time() - t0 / 60:.2f} mins")
=======
    def search_merge_sites(self):
        # Iterate over dataset
        detected_merge_sites = list()
        for nodes, x_nodes in self.dataset:
            hat_y = self.predict(x_nodes)
            idxs = np.where(hat_y > self.threshold)[0]
            detected_merge_sites.extend([nodes[i] for i in idxs])
            print(hat_y)
        print("# Detected Merge Sites:", len(detected_merge_sites))
>>>>>>> c5443fc6

        # Optionally, remove merge mistakes from graphs
        if self.remove_detected_sites:
            pass

<<<<<<< HEAD
        self.graph.to_zipped_swcs("./preds-653159.zip", preserve_radius=True)

    def predict(self, x):
        with torch.no_grad():
            x = x.to("cuda")
            hat_y = sigmoid(self.model(x))
            return np.squeeze(ml_util.to_cpu(hat_y, to_numpy=True))
=======
    def predict(self, x):
        with torch.no_grad():
            x = x.to("cuda")
            hat_y = self.model(x)
            return ml_util.to_cpu(hat_y, to_numpy=True)
>>>>>>> c5443fc6

    def remove_merge_sites(self, detected_merge_sites):
        pass


# --- Data Handling ---
class IterableGraphDataset(IterableDataset):

    def __init__(
        self,
        graph,
        img_path,
        patch_shape,
        anisotropy=(1.0, 1.0, 1.0),
        batch_size=16,
        prefetch=64,
        step_size=10,
    ):
        # Call parent class
        super().__init__()

        # Instance attributes
        self.graph = graph
        self.patch_shape = patch_shape

        self.anisotropy = anisotropy
        self.batch_size = batch_size
        self.prefetch = prefetch
        self.step_size = step_size

        # Image reader
        self.img_reader = img_util.init_reader(img_path)

    # --- Core routines ---
    def __iter__(self):
        # Subroutines
        def submit_thread():
            try:
                nodes, patch_centers = next(batch_metadata_iter)
                thread = executor.submit(self.read_superchunk, patch_centers)
                pending[thread] = (nodes, patch_centers)
            except StopIteration:
                pass

        # Main
        batch_metadata_iter = self.generate_batch_metadata()
        with ThreadPoolExecutor(max_workers=128) as executor:
            try:
                # Prefetch batches
                pending = dict()
                for _ in range(self.prefetch):
                    submit_thread()

                # Yield batches
                while pending:
                    done, _ = wait(pending.keys(), return_when=FIRST_COMPLETED)
                    for thread in done:
                        # Process completed thread
                        nodes, patch_centers = pending.pop(thread)
                        img, offset = thread.result()
                        yield self.get_batch(img, offset, patch_centers, nodes)

                        # Continue submitting threads
                        submit_thread()
            finally:
                pass

    def generate_batch_metadata(self):
        """
        Generates metadata (nodes, patch_centers) used to generate batches.

        Parameters
        ----------
        None

        Returns
        -------
        iterator
            Generator that yields node IDs and patch centers used to generate
            batches across the whole graph.
        """
        visited_ids = set()
        for i in self.graph.get_leafs():
            component_id = self.graph.node_component_id[i]
            if component_id not in visited_ids:
                visited_ids.add(component_id)
                yield from self._generate_batch_metadata_for_component(i)

    def _generate_batch_metadata_for_component(self, root):
        """
        Generates metadata (nodes, patch_centers) used to generate batches
        for the connected component containing the given root node.

        Parameters
        ----------
        None

        Returns
        -------
        iterator
            Generator that yields node IDs and patch centers used to generate
            batches for the connected component containing the given root
            node.
        """
        nodes = list()
        patch_centers = list()
        mask_centers = list()
        visited = set()
        for i, j in nx.dfs_edges(self.graph, source=root):
            # Check if starting new batch
            if len(patch_centers) == 0:
                root = i
                last_node = i
                nodes.append(i)
                patch_centers.append(self.get_voxel(i))
                visited.add(i)

            # Check whether to yield batch
            is_node_far = self.graph.dist(root, j) > 512
            is_batch_full = len(patch_centers) == self.batch_size
            if is_node_far or is_batch_full:
<<<<<<< HEAD
                # Yield batch metadata
                patch_centers = np.array(patch_centers, dtype=int)
                nodes = np.array(nodes, dtype=int)
                yield nodes, patch_centers

                # Reset batch metadata
=======
                yield nodes, np.array(patch_centers, dtype=int)
>>>>>>> c5443fc6
                nodes = list()
                patch_centers = list()

            # Visit j
            if j not in visited:
                visited.add(j)
                is_next = self.graph.dist(last_node, j) >= self.step_size - 1
                is_branching = self.graph.degree[j] >= 3
                if is_next or is_branching:
                    last_node = j
                    nodes.append(j)
                    patch_centers.append(self.get_voxel(j))
                    if len(patch_centers) == 1:
                        root = j

        # Yield any remaining nodes after the loop
        if patch_centers:
<<<<<<< HEAD
            patch_centers = np.array(patch_centers, dtype=int)
            nodes = np.array(nodes, dtype=int)
            yield nodes, patch_centers
=======
            yield nodes, np.array(patch_centers, dtype=int)
>>>>>>> c5443fc6

    def get_batch(self, img, offset, patch_centers, nodes):
        # Initializations
        label_mask = self.get_label_mask(nodes, img.shape, offset)
        patch_centers -= offset

        # Populate batch array
        batch = np.empty((len(patch_centers), 2,) + self.patch_shape)
        for i, center in enumerate(patch_centers):
            s = img_util.get_slices(center, self.patch_shape)
            batch[i, 0, ...] = img[s]
            batch[i, 1, ...] = label_mask[s]
<<<<<<< HEAD

        # Normalize image
        mn, mx = np.percentile(batch[0, 0, ...], [5, 99.9])
        batch[:, 0, ...] = (batch[:, 0, ...] - mn) / mx
=======
>>>>>>> c5443fc6
        return nodes, torch.tensor(batch, dtype=torch.float)

    # --- Helpers ---
    def read_superchunk(self, patch_centers):
        # Compute bounding box
        buffer = np.array(self.patch_shape) / 2
        start = patch_centers.min(axis=0) - buffer
        end = patch_centers.max(axis=0) + buffer + 1

        # Read image
        shape = (end - start).astype(int)
        center = (start + shape // 2).astype(int)
        superchunk = self.img_reader.read(center, shape)
        return superchunk, start.astype(int)

    def get_label_mask(self, nodes, img_shape, offset):
        label_mask = np.zeros(img_shape)
        queue = list(nodes)
        visited = set(nodes)
        while queue:
            # Visit node
            node = queue.pop()
            voxel = self.get_voxel(node) - offset
<<<<<<< HEAD
            is_contained = img_util.is_contained(voxel, img_shape, buffer=3)
            if is_contained:
                label_mask[
                    voxel[0] - 3: voxel[0] + 3,
                    voxel[1] - 3: voxel[1] + 3,
                    voxel[2] - 3: voxel[2] + 3
                ] = 1
=======
            if img_util.is_contained(voxel, img_shape, buffer=3):
                label_mask[
                    max(voxel[0] - 3, 0): min(voxel[0] + 3, img_shape[0]),
                    max(voxel[1] - 3, 0): min(voxel[1] + 3, img_shape[1]),
                    max(voxel[2] - 3, 0): min(voxel[2] + 3, img_shape[2])
                ] = 1
                is_contained = True
            else:
                is_contained = False
>>>>>>> c5443fc6

            # Update queue
            if is_contained:
                for nb in self.graph.neighbors(node):
                    if nb not in visited:
                        queue.append(nb)
                        visited.add(nb)
        return label_mask

    def get_voxel(self, node):
        """
        Gets the voxel coordinate of the given node.

        Parameters
        ----------
        node : int
            Node ID.

        Returns
        -------
        Tuple[int]
            Voxel coordinate of the given node.
        """
        xyz = self.graph.node_xyz[node]
        return img_util.to_voxels(xyz, self.anisotropy)<|MERGE_RESOLUTION|>--- conflicted
+++ resolved
@@ -75,7 +75,6 @@
         )
 
     # --- Core routines
-<<<<<<< HEAD
     def search_graph(self):
         total = self.graph.number_of_nodes() // 2
         pbar = tqdm(total=int(total))
@@ -93,23 +92,11 @@
 
         print("# Detected Merge Sites:", len(detected_merge_sites))
         print(f"Runtime: {time() - t0 / 60:.2f} mins")
-=======
-    def search_merge_sites(self):
-        # Iterate over dataset
-        detected_merge_sites = list()
-        for nodes, x_nodes in self.dataset:
-            hat_y = self.predict(x_nodes)
-            idxs = np.where(hat_y > self.threshold)[0]
-            detected_merge_sites.extend([nodes[i] for i in idxs])
-            print(hat_y)
-        print("# Detected Merge Sites:", len(detected_merge_sites))
->>>>>>> c5443fc6
 
         # Optionally, remove merge mistakes from graphs
         if self.remove_detected_sites:
             pass
 
-<<<<<<< HEAD
         self.graph.to_zipped_swcs("./preds-653159.zip", preserve_radius=True)
 
     def predict(self, x):
@@ -117,13 +104,6 @@
             x = x.to("cuda")
             hat_y = sigmoid(self.model(x))
             return np.squeeze(ml_util.to_cpu(hat_y, to_numpy=True))
-=======
-    def predict(self, x):
-        with torch.no_grad():
-            x = x.to("cuda")
-            hat_y = self.model(x)
-            return ml_util.to_cpu(hat_y, to_numpy=True)
->>>>>>> c5443fc6
 
     def remove_merge_sites(self, detected_merge_sites):
         pass
@@ -245,16 +225,12 @@
             is_node_far = self.graph.dist(root, j) > 512
             is_batch_full = len(patch_centers) == self.batch_size
             if is_node_far or is_batch_full:
-<<<<<<< HEAD
                 # Yield batch metadata
                 patch_centers = np.array(patch_centers, dtype=int)
                 nodes = np.array(nodes, dtype=int)
                 yield nodes, patch_centers
 
                 # Reset batch metadata
-=======
-                yield nodes, np.array(patch_centers, dtype=int)
->>>>>>> c5443fc6
                 nodes = list()
                 patch_centers = list()
 
@@ -272,13 +248,9 @@
 
         # Yield any remaining nodes after the loop
         if patch_centers:
-<<<<<<< HEAD
             patch_centers = np.array(patch_centers, dtype=int)
             nodes = np.array(nodes, dtype=int)
             yield nodes, patch_centers
-=======
-            yield nodes, np.array(patch_centers, dtype=int)
->>>>>>> c5443fc6
 
     def get_batch(self, img, offset, patch_centers, nodes):
         # Initializations
@@ -291,13 +263,10 @@
             s = img_util.get_slices(center, self.patch_shape)
             batch[i, 0, ...] = img[s]
             batch[i, 1, ...] = label_mask[s]
-<<<<<<< HEAD
 
         # Normalize image
         mn, mx = np.percentile(batch[0, 0, ...], [5, 99.9])
         batch[:, 0, ...] = (batch[:, 0, ...] - mn) / mx
-=======
->>>>>>> c5443fc6
         return nodes, torch.tensor(batch, dtype=torch.float)
 
     # --- Helpers ---
@@ -321,7 +290,6 @@
             # Visit node
             node = queue.pop()
             voxel = self.get_voxel(node) - offset
-<<<<<<< HEAD
             is_contained = img_util.is_contained(voxel, img_shape, buffer=3)
             if is_contained:
                 label_mask[
@@ -329,18 +297,6 @@
                     voxel[1] - 3: voxel[1] + 3,
                     voxel[2] - 3: voxel[2] + 3
                 ] = 1
-=======
-            if img_util.is_contained(voxel, img_shape, buffer=3):
-                label_mask[
-                    max(voxel[0] - 3, 0): min(voxel[0] + 3, img_shape[0]),
-                    max(voxel[1] - 3, 0): min(voxel[1] + 3, img_shape[1]),
-                    max(voxel[2] - 3, 0): min(voxel[2] + 3, img_shape[2])
-                ] = 1
-                is_contained = True
-            else:
-                is_contained = False
->>>>>>> c5443fc6
-
             # Update queue
             if is_contained:
                 for nb in self.graph.neighbors(node):

--- conflicted
+++ resolved
@@ -210,11 +210,7 @@
     swc_dict : dict
         Contents of an swc file.
     attrs : dict
-<<<<<<< HEAD
         Attributes (from "swc_dict") of edge being smoothed.
-=======
-        Attributes (from swc file) of edge being smoothed.
->>>>>>> ac5a621f
     edges : dict
         Dictionary where the keys are edges in irreducible graph and values
         are the corresponding attributes.
@@ -242,11 +238,7 @@
     swc_dict : dict
         Contents of an swc file.
     attrs : dict
-<<<<<<< HEAD
         Attributes (from "swc_dict") of edge being smoothed.
-=======
-        Attributes (from swc file) of edge being smoothed.
->>>>>>> ac5a621f
     edges : dict
         Dictionary where the keys are edges in irreducible graph and values
         are the corresponding attributes.
@@ -351,8 +343,7 @@
 
 
 def get_edge_attr(graph, edge, attr):
-<<<<<<< HEAD
-    """
+  """
     Gets the attribute "attr" of "edge".
 
     Parameters
@@ -370,25 +361,14 @@
 
     """
     return graph.edges[edge][attr]
-=======
-    edge_data = graph.get_edge_data(*edge)
-    return edge_data[attr]
->>>>>>> ac5a621f
-
-
+
+ 
 def set_edge_attrs(attrs):
     attrs["xyz"] = np.array(attrs["xyz"], dtype=np.float32)
     attrs["radius"] = np.array(attrs["radius"], dtype=np.float16)
     return attrs
-<<<<<<< HEAD
-=======
-
-
-def init_node_attrs(swc_dict, i):
-    return {"radius": swc_dict["radius"][i], "xyz": swc_dict["xyz"][i]}
->>>>>>> ac5a621f
-
-
+
+ 
 def set_node_attrs(swc_dict, nodes):
     attrs = dict()
     for i in nodes:

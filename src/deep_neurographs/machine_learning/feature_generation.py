--- conflicted
+++ resolved
@@ -406,11 +406,7 @@
 def n_nearby_leafs(neurograph, proposal):
     xyz = neurograph.proposal_midpoint(proposal)
     leafs = neurograph.query_kdtree(xyz, 25, node_type="leaf")
-<<<<<<< HEAD
     return len(leafs) - 2
-=======
-    return len(leafs)
->>>>>>> bed36365
 
 
 # --- Edge Feature Generation --
@@ -418,11 +414,7 @@
     features = dict()
     for (i, j) in neurograph.edges:
         edge = frozenset((i, j))
-<<<<<<< HEAD
         features[edge] = np.zeros((32))
-=======
-        features[edge] = np.zeros((34))
->>>>>>> bed36365
 
         temp = np.concatenate(
             (

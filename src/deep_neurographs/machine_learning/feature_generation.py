"""
Created on Sat July 15 9:00:00 2023

@author: Anna Grim
@email: anna.grim@alleninstitute.org

Generates features for training a model and performing inference.

Conventions:   (1) "xyz" refers to a real world coordinate such as those from
                   an swc file.

               (2) "coord" refers to an image coordinate in a whole exaspim
                   image. Note that we try to avoid using "coord" to refer to
                   coordinate in a superchunk or image patch.

"""

from concurrent.futures import ThreadPoolExecutor, as_completed
from copy import deepcopy
from random import sample

import numpy as np
import tensorstore as ts

from deep_neurographs import geometry, utils

CHUNK_SIZE = [64, 64, 64]
WINDOW = [5, 5, 5]
N_BRANCH_PTS = 50
N_PROFILE_PTS = 10
N_SKEL_FEATURES = 23
NODE_PROFILE_DEPTH = 15
SUPPORTED_MODELS = [
    "AdaBoost",
    "RandomForest",
    "FeedForwardNet",
    "ConvNet",
    "MultiModalNet",
    "GraphNeuralNet",
]


# -- Wrappers --
def run(
    neurograph,
    model_type,
    search_radius,
    img_path,
    labels_path=None,
    proposals=None,
):
    if "Graph" in model_type:
        features = dict()
        features["branches"] = run_on_branches(neurograph)
        features["proposals"] = run_on_proposals(
            neurograph,
            model_type,
            search_radius,
            img_path,
            labels_path=labels_path,
            proposals=proposals,
        )
    else:
        features = run_on_proposals(
            neurograph,
            model_type,
            search_radius,
            img_path,
            labels_path=labels_path,
            proposals=proposals,
        )
    return features


def run_on_proposals(
    neurograph,
    model_type,
    search_radius,
    img_path,
    labels_path=None,
    proposals=None,
):
    """
    Generates feature vectors for every proposal in a neurograph.

    Parameters
    ----------
    neurograph : NeuroGraph
        NeuroGraph generated from a directory of swcs generated from a
        predicted segmentation.
    model_type : str
        Type of model to be trained. Options include: AdaBoost, RandomForest,
        FeedForwardNet, ConvNet, MultiModalNet.
    search_radius : float
        Search radius used to generate proposals.
    img_path : str
        Path to raw image stored in a GCS bucket.
    labels_path : str, optional
        Path to predicted segmentation stored in a GCS bucket. The default is
        None.
    proposals : list[frozenset], optional
        List of proposals for which features will be generated. The
        default is None.

    Returns
    -------
    features : dict
        Dictionary where each key-value pair corresponds to a type of feature
        vector and the numerical vector.

    """
    # Initializations
    img_driver = "n5" if ".n5" in img_path else "zarr"
    img = utils.open_tensorstore(img_path, img_driver)
    if labels_path:
        labels_driver = "neuroglancer_precomputed"
        labels = utils.open_tensorstore(labels_path, labels_driver)

    # Generate features
    proposals = neurograph.get_proposals() if proposals is None else proposals
    features = {
        "skel": generate_skel_features(neurograph, proposals, search_radius)
    }
    if model_type in ["ConvNet", "MultiModalNet"]:
        assert labels_path, "Must provide label_path for model_type!"
        features["img_chunks"], features["img_profile"] = generate_img_chunks(
            neurograph, proposals, img, labels
        )
    else:
        features["img_profile"] = generate_proposal_profiles(
            neurograph, proposals, img
        )
    return features


def run_on_branches(neurograph):
    """
    Generates feature vectors for every edge in a neurograph.

    Parameters
    ----------
    neurograph : NeuroGraph
        NeuroGraph generated from a directory of swcs generated from a
        predicted segmentation.

    Returns
    -------
    features : dict
        Dictionary where each key-value pair corresponds to a type of feature
        vector and the numerical vector.

    """
    return {"skel": generate_branch_features(neurograph)}


# -- Proposal Feature Extraction --
def generate_img_chunks(neurograph, proposals, img, labels):
    """
    Generates an image chunk for each proposal such that the centroid of the
    image chunk is the midpoint of the proposal. Image chunks contain two
    channels: raw image and predicted segmentation.

    Parameters
    ----------
    neurograph : NeuroGraph
        NeuroGraph generated from a directory of swcs generated from a
        predicted segmentation.
    img : tensorstore.TensorStore
        Image stored in a GCS bucket.
    labels : tensorstore.TensorStore
        Predicted segmentation mask stored in a GCS bucket.
    proposals : list[frozenset], optional
        List of proposals for which features will be generated. The
        default is None.

    Returns
    -------
    features : dict
        Dictonary such that each pair is the proposal id and image chunk.

    """
    with ThreadPoolExecutor() as executor:
        # Assign Threads
        threads = [None] * len(proposals)
        for t, proposal in enumerate(proposals):
            xyz_0, xyz_1 = neurograph.proposal_xyz(proposal)
            coord_0 = utils.to_img(xyz_0)
            coord_1 = utils.to_img(xyz_1)
            threads[t] = executor.submit(
                get_img_chunk, img, labels, coord_0, coord_1, proposal
            )

        # Save result
        chunks = dict()
        profiles = dict()
        for thread in as_completed(threads):
            proposal, chunk, profile = thread.result()
            chunks[proposal] = chunk
            profiles[proposal] = profile
    return chunks, profiles


def get_img_chunk(img, labels, coord_0, coord_1, thread_id=None):
    # Extract chunks
    midpoint = geometry.get_midpoint(coord_0, coord_1).astype(int)
    if type(img) == ts.TensorStore:
        img_chunk = utils.read_tensorstore(img, midpoint, CHUNK_SIZE)
        labels_chunk = utils.read_tensorstore(labels, midpoint, CHUNK_SIZE)
    else:
        img_chunk = utils.get_chunk(img, midpoint, CHUNK_SIZE)
        labels_chunk = utils.get_chunk(labels, midpoint, CHUNK_SIZE)

    # Coordinate transform
    img_chunk = utils.normalize_img(img_chunk)
    patch_coord_0 = utils.img_to_patch(coord_0, midpoint, CHUNK_SIZE)
    patch_coord_1 = utils.img_to_patch(coord_1, midpoint, CHUNK_SIZE)

    # Generate features
    path = geometry.make_line(patch_coord_0, patch_coord_1, N_PROFILE_PTS)
    profile = geometry.get_profile(img_chunk, path, window=WINDOW)
    labels_chunk[labels_chunk > 0] = 1
    labels_chunk = geometry.fill_path(labels_chunk, path, val=2)
    chunk = np.stack([img_chunk, labels_chunk], axis=0)

    # Output
    if thread_id:
        return thread_id, chunk, profile
    else:
        return chunk, profile


def generate_proposal_profiles(neurograph, proposals, img):
    """
    Generates an image intensity profile along each proposal by reading from
    an image on the cloud.

    Parameters
    ----------
    neurograph : NeuroGraph
        NeuroGraph generated from a directory of swcs generated from a
        predicted segmentation.
    proposals : list[frozenset]
        List of proposals for which features will be generated.
    img : tensorstore.TensorStore
        Image stored in a GCS bucket.

    Returns
    -------
    features : dict
        Dictonary such that each pair is the proposal id and image intensity
        profile.

    """
    # Generate coordinates
    coords = dict()
    for i, proposal in enumerate(proposals):
        coords[proposal] = get_proposal_profile_coords(neurograph, proposal)

    # Generate profiles
    with ThreadPoolExecutor() as executor:
        threads = []
        for proposal_i, coords_i in coords.items():
            threads.append(
                executor.submit(get_profile, img, coords_i, proposal_i)
            )

    # Process results
    profiles = dict()
    for thread in as_completed(threads):
        proposal, profile = thread.result()
        profiles[proposal] = profile
    return profiles


def generate_edge_profiles(neurograph, img):
    pass


def generate_node_profiles(neurograph, img):
    # Generate coordinates
    coords = dict()
    for i in neurograph.nodes:
        if neurograph.degree[i] == 1:
            path = get_leaf_profile_coords(neurograph, i)
        else:
            path = get_junction_profile_coords(neurograph, i)

        coords[i] = {
            "bbox": get_node_bbox(neurograph, path),
<<<<<<< HEAD
            "path": geometry.sample_curve(path, N_PROFILE_PTS),
=======
            "path": geometry.sample_curve(path, N_PROFILE_PTS)
>>>>>>> ced5d75c
        }

    # Generate profiles
    with ThreadPoolExecutor() as executor:
        threads = []
        for i, coords_i in coords.items():
            threads.append(executor.submit(get_profile, img, coords_i, i))

    # Process results
    profiles = dict()
    for thread in as_completed(threads):
        i, profile = thread.result()
        profiles[i] = profile
    return profiles
<<<<<<< HEAD


def get_profile(img, coords, thread_id):
    """
    Gets the image intensity profile for a given proposal.

    Parameters
    ----------
    img : tensorstore.TensorStore
        Image to be queried.
    coords : dict
        ...
    thread_id : hashable
        ...

    Returns
    -------
    thread_id : hashable
        ...
    list[int]
        Image intensity profile.

    """
    chunk = utils.read_tensorstore_bbox(img, coords["bbox"])
    return thread_id, [chunk[tuple(xyz)] for xyz in coords["path"]]


=======


def get_leaf_profile_coords(neurograph, i):
    j = list(neurograph.neighbors(i))[0]
    return get_profile_path(neurograph.orient_edge((i, j), i, key="xyz"))


def get_junction_profile_coords(neurograph, i):
    # Get branches
    nbs = list(neurograph.neighbors(i))
    xyz_list_1 = neurograph.orient_edge((i, nbs[0]), i, key="xyz")
    xyz_list_2 = neurograph.orient_edge((i, nbs[1]), i, key="xyz")

    # Get profile paths
    path_1 = get_profile_path(xyz_list_1)
    path_2 = get_profile_path(xyz_list_2)
    return np.vstack([np.flip(path_1, axis=0), path_2])


def get_profile_path(xyz_list):
    path_length = 0
    for i in range(1, len(xyz_list)):
        if i > 0:
            path_length += geometry.dist(xyz_list[i - 1], xyz_list[i])
        if path_length >= NODE_PROFILE_DEPTH:
            break
    return xyz_list[0:i, :]


def get_node_bbox(neurograph, coords):
    bbox = {
        "start": np.floor(np.min(coords, axis=0)).astype(int),
        "end": np.ceil(np.max(coords, axis=0)).astype(int),
    }
    return bbox


>>>>>>> ced5d75c
def get_proposal_profile_coords(neurograph, proposal):
    """
    Gets coordinates needed to compute an image intensity profile.

    Parameters
    ----------
    neurograph : NeuroGarph
        NeuroGraph generated from a directory of swcs generated from a
        predicted segmentation.
    proposal : frozenset
        Proposal that image intensity profile will be generated for.

    Returns
    -------
    coords : dict
        Coordinates needed to compute an image intensity profile.

    """
    # Compute coordinates
    xyz_0, xyz_1 = neurograph.proposal_xyz(proposal)
    coord_0 = utils.to_img(xyz_0)
    coord_1 = utils.to_img(xyz_1)

    # Store coordinates
    bbox = utils.get_minimal_bbox(coord_0, coord_1)
    start = [coord_0[i] - bbox["min"][i] for i in range(3)]
    end = [coord_1[i] - bbox["min"][i] for i in range(3)]
    coords = {
        "bbox": bbox,
        "path": geometry.make_line(start, end, N_PROFILE_PTS),
    }
    return coords


<<<<<<< HEAD
def get_leaf_profile_coords(neurograph, i):
    j = list(neurograph.neighbors(i))[0]
    return get_profile_path(neurograph.orient_edge((i, j), i, key="xyz"))


def get_junction_profile_coords(neurograph, i):
    # Get branches
    nbs = list(neurograph.neighbors(i))
    xyz_list_1 = neurograph.orient_edge((i, nbs[0]), i, key="xyz")
    xyz_list_2 = neurograph.orient_edge((i, nbs[1]), i, key="xyz")

    # Get profile paths
    path_1 = get_profile_path(xyz_list_1)
    path_2 = get_profile_path(xyz_list_2)
    return np.vstack([np.flip(path_1, axis=0), path_2])


def get_profile_path(xyz_list):
    path_length = 0
    for i in range(1, len(xyz_list)):
        if i > 0:
            path_length += geometry.dist(xyz_list[i - 1], xyz_list[i])
        if path_length >= NODE_PROFILE_DEPTH:
            break
    return xyz_list[0:i, :]


def get_node_bbox(neurograph, coords):
    bbox = {
        "start": np.floor(np.min(coords, axis=0)).astype(int),
        "end": np.ceil(np.max(coords, axis=0)).astype(int),
    }
    return bbox
=======
def get_profile(img, coords, thread_id):
    """
    Gets the image intensity profile for a given proposal.

    Parameters
    ----------
    img : tensorstore.TensorStore
        Image to be queried.
    coords : dict
        ...
    thread_id : hashable
        ...

    Returns
    -------
    thread_id : hashable
        ...
    list[int]
        Image intensity profile.

    """
    chunk = utils.read_tensorstore_bbox(img, coords["bbox"])
    return thread_id, [chunk[tuple(xyz)] for xyz in coords["path"]]
>>>>>>> ced5d75c


def generate_skel_features(neurograph, proposals, search_radius):
    features = dict()
    for proposal in proposals:
        i, j = tuple(proposal)
        features[proposal] = np.concatenate(
            (
                1,  # edge type
                neurograph.proposal_length(proposal),
                neurograph.degree[i],
                neurograph.degree[j],
                n_nearby_leafs(neurograph, proposal, search_radius),
                get_radii(neurograph, proposal),
                get_avg_radii(neurograph, proposal),
                get_directionals(neurograph, proposal, 8),
                get_directionals(neurograph, proposal, 16),
                get_directionals(neurograph, proposal, 32),
                get_directionals(neurograph, proposal, 64),
            ),
            axis=None,
        )
    return features


def get_directionals(neurograph, proposal, window_size):
    # Compute tangent vectors
    i, j = tuple(proposal)
    proposal_direction = geometry.compute_tangent(
        neurograph.proposals[proposal]["xyz"]
    )
    origin = neurograph.proposal_midpoint(proposal)
    direction_i = geometry.get_directional(neurograph, i, origin, window_size)
    direction_j = geometry.get_directional(neurograph, j, origin, window_size)

    # Compute features
    inner_product_1 = abs(np.dot(proposal_direction, direction_i))
    inner_product_2 = abs(np.dot(proposal_direction, direction_j))
    if neurograph.is_simple(proposal):
        inner_product_3 = np.dot(direction_i, direction_j)
    else:
        inner_product_3a = np.dot(direction_i, direction_j)
        inner_product_3b = np.dot(direction_i, direction_j)
        inner_product_3 = max(inner_product_3a, inner_product_3b)
    return np.array([inner_product_1, inner_product_2, inner_product_3])


def get_avg_radii(neurograph, proposal):
    i, j = tuple(proposal)
    radii_i = neurograph.get_branches(i, ignore_reducibles=True, key="radius")
    radii_j = neurograph.get_branches(j, ignore_reducibles=True, key="radius")
    return np.array([get_avg_radius(radii_i), get_avg_radius(radii_j)])


def get_avg_radius(radii_list):
    avg = 0
    for radii in radii_list:
        end = min(16, len(radii) - 1)
        avg += np.mean(radii[0:end]) / len(radii_list)
    return avg


def get_avg_branch_lens(neurograph, proposal):
    i, j = tuple(proposal)
    branches_i = neurograph.get_branches(i, ignore_reducibles=True)
    branches_j = neurograph.get_branches(j, ignore_reducibles=True)
    return np.array([get_branch_len(branches_i), get_branch_len(branches_j)])


def get_branch_len(branch_list):
    branch_len = 0
    for branch in branch_list:
        branch_len += len(branch) / len(branch_list)
    return branch_len


def get_radii(neurograph, proposal):
    i, j = tuple(proposal)
    radius_i = neurograph.nodes[i]["radius"]
    radius_j = neurograph.nodes[j]["radius"]
    return np.array([radius_i, radius_j])


def avg_branch_radii(neurograph, edge):
    return np.array([np.mean(neurograph.edges[edge]["radius"])])


def n_nearby_leafs(neurograph, proposal, r):
    xyz = neurograph.proposal_midpoint(proposal)
    leafs = neurograph.query_kdtree(xyz, 24, node_type="leaf")
    return len(leafs) - 1


def n_nearby_junctions(neurograph, proposal, r):
    i, j = tuple(proposal)
    n_hits_i = count_junctions(neurograph, i, r)
    n_hits_j = count_junctions(neurograph, j, r)
    return np.array([n_hits_i, n_hits_j])


def count_junctions(neurograph, i, r):
    n_hits = 0
    swc_id_i = neurograph.nodes[i]["xyz"]
    xyz_i = neurograph.nodes[i]["xyz"]
    for xyz in neurograph.query_kdtree(xyz_i, r, node_type="junction"):
        if swc_id_i == neurograph.xyz_to_swc(xyz):
            n_hits += 1
    return n_hits


# --- Edge Feature Generation --
def generate_branch_features(neurograph):
    features = dict()
    for edge in neurograph.edges:
        i, j = tuple(edge)
        features[frozenset(edge)] = np.concatenate(
            (-1, np.zeros((32))), axis=None  # edge type
        )
    return features

<<<<<<< HEAD

=======
>>>>>>> ced5d75c
"""
                0,
                neurograph.degree[i],
                neurograph.degree[j],
                0,
                get_radii(neurograph, edge),
                np.mean(neurograph.edges[i, j]["radius"]),
                np.mean(neurograph.edges[i, j]["radius"]),
                np.zeros(12),
                np.zeros((N_PROFILE_PTS + 2)),
"""


def compute_curvature(neurograph, edge):
    kappa = curvature(neurograph.edges[edge]["xyz"])
    n_pts = len(kappa)
    if n_pts <= N_BRANCH_PTS:
        sampled_kappa = np.zeros((N_BRANCH_PTS))
        sampled_kappa[0:n_pts] = kappa
    else:
        idxs = np.linspace(0, n_pts - 1, N_BRANCH_PTS).astype(int)
        sampled_kappa = kappa[idxs]
    return np.array(sampled_kappa)


def curvature(xyz_list):
    a = np.linalg.norm(xyz_list[1:-1] - xyz_list[:-2], axis=1)
    b = np.linalg.norm(xyz_list[2:] - xyz_list[1:-1], axis=1)
    c = np.linalg.norm(xyz_list[2:] - xyz_list[:-2], axis=1)
    s = 0.5 * (a + b + c)
    delta = np.sqrt(s * (s - a) * (s - b) * (s - c))
    return 4 * delta / (a * b * c)


# -- Build feature matrix
def get_matrix(neurographs, features, model_type, block_ids=None):
    assert model_type in SUPPORTED_MODELS, "Error! model_type not supported"
    if block_ids:
        return __multiblock_feature_matrix(
            neurographs, features, block_ids, model_type
        )
    else:
        return __feature_matrix(neurographs, features, model_type)


def __multiblock_feature_matrix(neurographs, features, blocks, model_type):
    # Initialize
    X = None
    y = None
    idx_transforms = {"block_to_idxs": dict(), "idx_to_edge": dict()}

    # Feature extraction
    for block_id in blocks:
        if neurographs[block_id].n_proposals() == 0:
            idx_transforms["block_to_idxs"][block_id] = set()
            continue

        idx_shift = 0 if X is None else X.shape[0]
        if model_type == "MultiModalNet":
            X_i, x_i, y_i, idx_transforms_i = get_multimodal_features(
                neurographs[block_id], features[block_id], shift=idx_shift
            )
        elif model_type == "ConvNet":
            X_i, y_i, idx_transforms_i = stack_img_chunks(
                neurographs[block_id], features[block_id], shift=idx_shift
            )
        else:
            X_i, y_i, idx_transforms_i = get_feature_vectors(
                neurographs[block_id], features[block_id], shift=idx_shift
            )

        # Concatenate
        if X is None:
            X = deepcopy(X_i)
            y = deepcopy(y_i)
            if model_type == "MultiModalNet":
                x = deepcopy(x_i)
        else:
            X = np.concatenate((X, X_i), axis=0)
            y = np.concatenate((y, y_i), axis=0)
            if model_type == "MultiModalNet":
                x = np.concatenate((x, x_i), axis=0)

        # Update dicts
        idx_transforms["block_to_idxs"][block_id] = idx_transforms_i[
            "block_to_idxs"
        ]
        idx_transforms["idx_to_edge"].update(idx_transforms_i["idx_to_edge"])

    if model_type == "MultiModalNet":
        X = {"imgs": X, "features": x}

    return X, y, idx_transforms


def __feature_matrix(neurographs, features, model_type):
    if model_type == "MultiModalNet":
        return get_multimodal_features(neurographs, features)
    elif model_type == "ConvNet":
        return stack_img_chunks(neurographs, features)
    else:
        return get_feature_vectors(neurographs, features)


def get_feature_vectors(neurograph, features, shift=0):
    # Initialize
    features = combine_features(features)
    key = sample(list(features.keys()), 1)[0]
    X = np.zeros((len(features.keys()), len(features[key])))
    y = np.zeros((len(features.keys())))
    idx_transforms = {"block_to_idxs": set(), "idx_to_edge": dict()}

    # Build
    for i, edge in enumerate(features.keys()):
        X[i, :] = features[edge]
        y[i] = 1 if edge in neurograph.target_edges else 0
        idx_transforms["block_to_idxs"].add(i + shift)
        idx_transforms["idx_to_edge"][i + shift] = edge
    return X, y, idx_transforms


def get_multimodal_features(neurograph, features, shift=0):
    # Initialize
    n_edges = neurograph.n_proposals()
    X = np.zeros(((n_edges, 2) + tuple(CHUNK_SIZE)))
    x = np.zeros((n_edges, N_SKEL_FEATURES + N_PROFILE_PTS))
    y = np.zeros((n_edges))
    idx_transforms = {"block_to_idxs": set(), "idx_to_edge": dict()}

    # Build
    for i, edge in enumerate(features["img_chunks"].keys()):
        X[i, :] = features["img_chunks"][edge]
        x[i, :] = np.concatenate(
            (features["skel"][edge], features["img_profile"][edge])
        )
        y[i] = 1 if edge in neurograph.target_edges else 0
        idx_transforms["block_to_idxs"].add(i + shift)
        idx_transforms["idx_to_edge"][i + shift] = edge
    return X, x, y, idx_transforms


def stack_img_chunks(neurograph, features, shift=0):
    # Initialize
    X = np.zeros(((neurograph.n_proposals(), 2) + tuple(CHUNK_SIZE)))
    y = np.zeros((neurograph.n_proposals()))
    idx_transforms = {"block_to_idxs": set(), "idx_to_edge": dict()}

    # Build
    for i, edge in enumerate(features["img_chunks"].keys()):
        X[i, :] = features["img_chunks"][edge]
        y[i] = 1 if edge in neurograph.target_edges else 0
        idx_transforms["block_to_idxs"].add(i + shift)
        idx_transforms["idx_to_edge"][i + shift] = edge
    return X, y, idx_transforms


# -- Utils --
def count_features(model_type):
    """
    Counts number of features based on the "model_type".

    Parameters
    ----------
    model_type : str
        Indication of model to be trained. Options include: AdaBoost,
        RandomForest, FeedForwardNet, ConvNet, MultiModalNet.

    Returns
    -------
    int
        Number of features.
    """
    if model_type != "ConvNet":
        return N_SKEL_FEATURES + N_PROFILE_PTS + 2


def combine_features(features):
    combined = dict()
    for edge in features["skel"].keys():
        combined[edge] = None
        for key in features.keys():
            if combined[edge] is None:
                combined[edge] = deepcopy(features[key][edge])
            else:
                combined[edge] = np.append(
                    combined[edge], np.mean(features[key][edge])
                )
                combined[edge] = np.append(
                    combined[edge], np.std(features[key][edge])
                )
                combined[edge] = np.concatenate(
                    (combined[edge], features[key][edge])
                )
    return combined<|MERGE_RESOLUTION|>--- conflicted
+++ resolved
@@ -287,11 +287,7 @@
 
         coords[i] = {
             "bbox": get_node_bbox(neurograph, path),
-<<<<<<< HEAD
             "path": geometry.sample_curve(path, N_PROFILE_PTS),
-=======
-            "path": geometry.sample_curve(path, N_PROFILE_PTS)
->>>>>>> ced5d75c
         }
 
     # Generate profiles
@@ -306,7 +302,6 @@
         i, profile = thread.result()
         profiles[i] = profile
     return profiles
-<<<<<<< HEAD
 
 
 def get_profile(img, coords, thread_id):
@@ -334,45 +329,6 @@
     return thread_id, [chunk[tuple(xyz)] for xyz in coords["path"]]
 
 
-=======
-
-
-def get_leaf_profile_coords(neurograph, i):
-    j = list(neurograph.neighbors(i))[0]
-    return get_profile_path(neurograph.orient_edge((i, j), i, key="xyz"))
-
-
-def get_junction_profile_coords(neurograph, i):
-    # Get branches
-    nbs = list(neurograph.neighbors(i))
-    xyz_list_1 = neurograph.orient_edge((i, nbs[0]), i, key="xyz")
-    xyz_list_2 = neurograph.orient_edge((i, nbs[1]), i, key="xyz")
-
-    # Get profile paths
-    path_1 = get_profile_path(xyz_list_1)
-    path_2 = get_profile_path(xyz_list_2)
-    return np.vstack([np.flip(path_1, axis=0), path_2])
-
-
-def get_profile_path(xyz_list):
-    path_length = 0
-    for i in range(1, len(xyz_list)):
-        if i > 0:
-            path_length += geometry.dist(xyz_list[i - 1], xyz_list[i])
-        if path_length >= NODE_PROFILE_DEPTH:
-            break
-    return xyz_list[0:i, :]
-
-
-def get_node_bbox(neurograph, coords):
-    bbox = {
-        "start": np.floor(np.min(coords, axis=0)).astype(int),
-        "end": np.ceil(np.max(coords, axis=0)).astype(int),
-    }
-    return bbox
-
-
->>>>>>> ced5d75c
 def get_proposal_profile_coords(neurograph, proposal):
     """
     Gets coordinates needed to compute an image intensity profile.
@@ -406,8 +362,7 @@
     }
     return coords
 
-
-<<<<<<< HEAD
+  
 def get_leaf_profile_coords(neurograph, i):
     j = list(neurograph.neighbors(i))[0]
     return get_profile_path(neurograph.orient_edge((i, j), i, key="xyz"))
@@ -441,31 +396,6 @@
         "end": np.ceil(np.max(coords, axis=0)).astype(int),
     }
     return bbox
-=======
-def get_profile(img, coords, thread_id):
-    """
-    Gets the image intensity profile for a given proposal.
-
-    Parameters
-    ----------
-    img : tensorstore.TensorStore
-        Image to be queried.
-    coords : dict
-        ...
-    thread_id : hashable
-        ...
-
-    Returns
-    -------
-    thread_id : hashable
-        ...
-    list[int]
-        Image intensity profile.
-
-    """
-    chunk = utils.read_tensorstore_bbox(img, coords["bbox"])
-    return thread_id, [chunk[tuple(xyz)] for xyz in coords["path"]]
->>>>>>> ced5d75c
 
 
 def generate_skel_features(neurograph, proposals, search_radius):
@@ -586,10 +516,7 @@
         )
     return features
 
-<<<<<<< HEAD
-
-=======
->>>>>>> ced5d75c
+
 """
                 0,
                 neurograph.degree[i],

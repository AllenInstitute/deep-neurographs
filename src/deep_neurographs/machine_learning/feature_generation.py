--- conflicted
+++ resolved
@@ -493,7 +493,6 @@
         center = img_util.to_voxels(center_xyz, self.anisotropy)
         label_patch = self.labels_reader.read(center, self.label_patch_shape)
         label_patch = zoom(label_patch, 1.0 / 2 ** self.multiscale, order=0)
-<<<<<<< HEAD
 
         # Annotate label patch
         label_patch = (label_patch > 0).astype(float)
@@ -519,8 +518,6 @@
         voxels = self.get_local_coordinates(center, edge_xyz)
         voxels = get_inbounds(voxels, label_patch.shape)
         return geometry_util.fill_path(label_patch, voxels, val=2)
-=======
->>>>>>> 951ffd9e
 
         # Annotate label patch
         label_patch = (label_patch > 0).astype(float)
@@ -529,31 +526,6 @@
         label_patch = self.annotate_edge(label_patch, center, edge_xyz_2)
         return label_patch
 
-<<<<<<< HEAD
-=======
-    def annotate_proposal(self, label_patch, center, proposal_xyz):
-        # Convert proposal xyz to local voxel coordinates
-        voxels = self.get_local_coordinates(center, proposal_xyz)
-        for i, voxel in enumerate(voxels):
-            voxels[i] = [v // 2 ** self.multiscale for v in voxel]
-
-        # Draw line along proposal
-        n_points = int(geometry_util.dist(voxels[0], voxels[-1]))
-        line = geometry_util.make_line(voxels[0], voxels[-1], n_points)
-        return geometry_util.fill_path(label_patch, line, val=4)
-
-    def annotate_edge(self, label_patch, center, edge_xyz):
-        voxels = self.get_local_coordinates(center, edge_xyz)
-        voxels = get_inbounds(voxels, label_patch.shape)
-        return geometry_util.fill_path(label_patch, voxels, val=2)
-
-    def get_local_coordinates(self, center_voxel, xyz_pts):
-        shape = self.label_patch_shape
-        offset = np.array([c - s // 2 for c, s in zip(center_voxel, shape)])
-        voxels = [img_util.to_voxels(xyz, self.anisotropy) for xyz in xyz_pts]
-        return geometry_util.shift_path(voxels, offset)
-
->>>>>>> 951ffd9e
     def to_voxels(self, xyz):
         return img_util.to_voxels(xyz, self.anisotropy, self.multiscale)
 

"""
Created on Sat July 15 9:00:00 2023

@author: Anna Grim
@email: anna.grim@alleninstitute.org

Generates features for training a model and performing inference.

Conventions:
    (1) "xyz" refers to a real world coordinate such as those from an swc file

    (2) "voxel" refers to an voxel coordinate in a whole exaspim image.

"""

from concurrent.futures import ThreadPoolExecutor, as_completed
from copy import deepcopy
from random import sample

import numpy as np
import tensorstore as ts
from scipy.ndimage import zoom

from deep_neurographs import geometry
from deep_neurographs.utils import img_util, util

CHUNK_SHAPE = [96, 96, 96]
N_BRANCH_PTS = 50
N_PROFILE_PTS = 16
N_SKEL_FEATURES = 22


class FeatureGenerator:
    """
    Class that generates features vectors that are used by a graph neural
    network to classify proposals.

    """
    def __init__(
        self,
        img_path,
        downsample_factor,
        label_path=None,
        use_img_embedding=False,
    ):
        """
        Initializes object that generates features for a graph.

        Parameters
        ----------
        img : tensorstore.Tensorstore
            Raw image assumed to be stored in a GCS bucket.
        downsample_factor : int
            Downsampling factor that accounts for which level in the image
            pyramid the voxel coordinates must index into.
        labels : tensorstore.TensorStore, optional
            Segmentation assumed to be stored in a GCS bucket. The default is
            None.
        use_img_embedding : bool, optional
            ...

        Returns
        -------
        None

        """
        # Initialize instance attributes
        self.downsample_factor = downsample_factor
        self.use_img_embedding = use_img_embedding

        # Initialize image-based attributes
        driver = "n5" if ".n5" in img_path else "zarr"
        self.img = img_util.open_tensorstore(img_path, driver=driver)
        if label_path:
            self.labels = img_util.open_tensorstore(label_path)
        else:
<<<<<<< HEAD
            self.labels = None
=======
            self.labels = None            
>>>>>>> e3946bcd

        # Set chunk shapes
        self.img_chunk_shape = self.set_img_chunk_shape()
        self.label_chunk_shape = CHUNK_SHAPE

        # Validate embedding requirements
        if self.use_img_embedding and not label_path:
            raise("Must provide labels to generate image embeddings")

    def set_img_chunk_shape(self):
        """
        Sets the shape of chunks extracted from raw image.

        Parameters
        ----------
        None

        Returns
        -------
        list
            Shape of chunks extracted from raw image.

        """
        return [s // 2 ** self.downsample_factor for s in CHUNK_SHAPE]

    def run(self, neurograph, proposals_dict, radius):
        """
        Generates feature vectors for nodes, edges, and
        proposals in a graph.

        Parameters
        ----------
        neurograph : NeuroGraph
            Graph that "proposals" belong to.
        proposals_dict : dict
            Dictionary that contains the items (1) "proposals" which are the
            proposals from "neurograph" that features will be generated and
            (2) "graph" which is the computation graph used by the gnn.
        radius : float
            Search radius used to generate proposals.

        Returns
        -------
        dict
            Dictionary that contains different types of feature vectors for
            nodes, edges, and proposals.

        """
        # Initializations
        computation_graph = proposals_dict["graph"]
        proposals = proposals_dict["proposals"]
        if neurograph.leaf_kdtree is None:
            neurograph.init_kdtree(node_type="leaf")

        # Main
        features = {
            "nodes": self.run_on_nodes(neurograph, computation_graph),
            "edge": self.run_on_edges(neurograph, computation_graph),
            "proposals": self.run_on_proposals(neurograph, proposals, radius)
        }
        return features

    def run_on_nodes(self, neurograph, computation_graph):
        """
        Generates feature vectors for every node in "computation_graph".

        Parameters
        ----------
        neurograph : NeuroGraph
            NeuroGraph generated from a predicted segmentation.
        computation_graph : networkx.Graph
            Graph used by gnn to classify proposals.

        Returns
        -------
        dict
            Dictionary whose keys are feature types (i.e. skeletal) and values
            are a dictionary that maps a node id to the corresponding feature
            vector.

        """
        return {"skel": self.node_skeletal(neurograph, computation_graph)}

    def run_on_edges(self, neurograph, computation_graph):
        """
        Generates feature vectors for every edge in "computation_graph".

        Parameters
        ----------
        neurograph : NeuroGraph
            NeuroGraph generated from a predicted segmentation.
        computation_graph : networkx.Graph
            Graph used by gnn to classify proposals.

        Returns
        -------
        dict
            Dictionary whose keys are feature types (i.e. skeletal) and values
            are a dictionary that maps an edge id to the corresponding feature
            vector.

        """
        return {"skel": self.edge_skeletal(neurograph, computation_graph)}

    def run_on_proposals(self, neurograph, proposals, radius):
        """
        Generates feature vectors for every proposal in "neurograph".

        Parameters
        ----------
        neurograph : NeuroGraph
            NeuroGraph generated from a predicted segmentation.
        proposals : list[frozenset]
            List of proposals for which features will be generated.
        radius : float
            Search radius used to generate proposals.

        Returns
        -------
        dict
            Dictionary whose keys are feature types (i.e. skeletal, profiles,
            chunks) and values are a dictionary that maps a proposal id to a
            feature vector.

        """
        # Skeleton features
        features = {
            "skel": self.proposal_skeletal(neurograph, proposals, radius)
        }

        # Image features
        if self.use_img_embedding:
            chunks = self.proposal_chunks(neurograph, proposals)
            features.update({"chunks": chunks})
        else:
            profiles = self.proposal_profiles(neurograph, proposals)
            features.update({"profiles": profiles})
        return features

    # -- Skeletal Features --
    def node_skeletal(self, neurograph, computation_graph):
        """
        Generates skeleton-based features for nodes in "computation_graph".

        Parameters
        ----------
        neurograph : NeuroGraph
            NeuroGraph generated from a predicted segmentation.
        computation_graph : networkx.Graph
            Graph used by gnn to classify proposals.

        Returns
        -------
        dict
            Dictionary that maps a node id to a feature vector.

        """
        node_skeletal_features = dict()
        for i in computation_graph.nodes:
            node_skeletal_features[i] = np.concatenate(
                (
                    neurograph.degree[i],
                    neurograph.nodes[i]["radius"],
                    len(neurograph.nodes[i]["proposals"]),
                ),
                axis=None,
            )
        return node_skeletal_features

    def edge_skeletal(self, neurograph, computation_graph):
        """
        Generates skeleton-based features for edges in "computation_graph".

        Parameters
        ----------
        neurograph : NeuroGraph
            NeuroGraph generated from a predicted segmentation.
        computation_graph : networkx.Graph
            Graph used by gnn to classify proposals.

        Returns
        -------
        dict
            Dictionary that maps an edge id to a feature vector.

        """
        edge_skeletal_features = dict()
        for edge in neurograph.edges:
            edge_skeletal_features[frozenset(edge)] = np.array(
                [
                    np.mean(neurograph.edges[edge]["radius"]),
                    min(neurograph.edges[edge]["length"], 500) / 500,
                ],
            )
        return edge_skeletal_features

    def proposal_skeletal(self, neurograph, proposals, radius):
        """
        Generates skeleton-based features for "proposals".

        Parameters
        ----------
        neurograph : NeuroGraph
            NeuroGraph generated from a predicted segmentation.
        proposals : list[frozenset]
            List of proposals for which features will be generated.
        radius : float
            Search radius used to generate proposals.

        Returns
        -------
        dict
            Dictionary that maps a node id to a feature vector.

        """
        proposal_skeletal_features = dict()
        for proposal in proposals:
            proposal_skeletal_features[proposal] = np.concatenate(
                (
                    neurograph.proposal_length(proposal) / radius,
                    neurograph.n_nearby_leafs(proposal, radius),
                    neurograph.proposal_radii(proposal),
                    neurograph.proposal_directionals(proposal, 16),
                    neurograph.proposal_directionals(proposal, 32),
                    neurograph.proposal_directionals(proposal, 64),
                    neurograph.proposal_directionals(proposal, 128),
                ),
                axis=None,
            )
        return proposal_skeletal_features

    # --- Image features ---
    def node_profiles(self, neurograph, computation_graph):
        """
        Generates image profiles for nodes in "computation_graph".

        Parameters
        ----------
        neurograph : NeuroGraph
            NeuroGraph generated from a predicted segmentation.
        computation_graph : networkx.Graph
            Graph used by gnn to classify proposals.

        Returns
        -------
        dict
            Dictionary that maps a node id to an image profile.

        """
        with ThreadPoolExecutor() as executor:
            # Assign threads
            threads = computation_graph.number_of_nodes() * [None]
            for idx, i in enumerate(computation_graph.nodes):
                # Get profile path
                if neurograph.is_leaf(i):
                    xyz_path = self.get_leaf_path(neurograph, i)
                else:
                    xyz_path = self.get_branching_path(neurograph, i)

                # Assign
                threads[idx] = executor.submit(
                    img_util.get_profile, self.img, self.get_spec(xyz_path), i
                )

            # Store results
            node_profile_features = dict()
            for thread in as_completed(threads):
                node_profile_features.update(thread.result())
        return node_profile_features

    def proposal_profiles(self, neurograph, proposals):
<<<<<<< HEAD
        """
        Generates an image intensity profile along the proposal.

        Parameters
        ----------
        neurograph : NeuroGraph
            Graph that "proposals" belong to.
        proposals : list[frozenset]
            List of proposals for which features will be generated.

        Returns
        -------
        dict
            Dictonary such that each pair is the proposal id and image
            intensity profile.

        """
        with ThreadPoolExecutor() as executor:
            # Assign threads
            threads = list()
            for p in proposals:
                xyz_1, xyz_2 = neurograph.proposal_xyz(p)
                xyz_path = geometry.make_line(xyz_1, xyz_2, N_PROFILE_PTS)
                threads.append(executor.submit(self.get_profile, xyz_path, p))

            # Store results
            profiles = dict()
            for thread in as_completed(threads):
                profiles.update(thread.result())
        return profiles

    def get_profile(self, xyz_path, profile_id):
        """
        Gets the image intensity profile given xyz coordinates that form a
        path.

        Parameters
        ----------
        xyz_path : numpy.ndarray
            xyz coordinates of a profile path.
        profile_id : hashable
            Identifier of profile.

        Returns
        -------
        dict
            Dictionary that maps an id (e.g. node, edge, or proposal) to its
            profile.

        """
        profile = img_util.read_profile(self.img, self.get_spec(xyz_path))
        profile.extend(list(util.get_avg_std(profile)))
        return {profile_id: profile}

    def proposal_chunks(self, neurograph, proposals):
=======
>>>>>>> e3946bcd
        """
        Generates an image intensity profile along the proposal.

        Parameters
        ----------
        neurograph : NeuroGraph
            Graph that "proposals" belong to.
        proposals : list[frozenset]
            List of proposals for which features will be generated.

        Returns
        -------
        dict
            Dictonary such that each pair is the proposal id and image
            intensity profile.

        """
        with ThreadPoolExecutor() as executor:
            # Assign threads
<<<<<<< HEAD
            threads = list()
            for p in proposals:
                labels = neurograph.proposal_labels(p)
                xyz_path = np.vstack(neurograph.proposal_xyz(p))
                threads.append(
                    executor.submit(self.get_chunk, labels, xyz_path, p)
                )

            # Store results
=======
            threads = len(proposals) * [None]
            for i, p in enumerate(proposals):
                xyz_1, xyz_2 = neurograph.proposal_xyz(p)
                xyz_path = geometry.make_line(xyz_1, xyz_2, N_PROFILE_PTS)
                threads[i] = executor.submit(self.get_profile, xyz_path, p)

            # Store results
            profiles = dict()
            for thread in as_completed(threads):
                profiles.update(thread.result())
        return profiles

    def get_profile(self, xyz_path, profile_id):
        """
        Gets the image intensity profile given xyz coordinates that form a
        path.

        Parameters
        ----------
        xyz_path : numpy.ndarray
            xyz coordinates of a profile path.
        profile_id : hashable
            Identifier of profile.

        Returns
        -------
        dict
            Dictionary that maps an id (e.g. node, edge, or proposal) to its
            profile.

        """
        profile = img_util.read_profile(self.img, self.get_spec(xyz_path))
        profile.extend(list(util.get_avg_std(profile)))
        return {profile_id: profile}

    def proposal_chunks(self, neurograph, proposals):
        """
        Generates an image intensity profile along each proposal.

        Parameters
        ----------
        neurograph : NeuroGraph
            Graph that "proposals" belong to.
        proposals : list[frozenset]
            List of proposals for which features will be generated.

        Returns
        -------
        dict
            Dictonary such that each pair is the proposal id and profile.

        """
        with ThreadPoolExecutor() as executor:
            # Assign threads
            threads = neurograph.n_proposals() * [None]
            for i, p in enumerate(proposals):
                xyz_1, xyz_2 = neurograph.proposal_xyz(p)
                xyz_path = np.vstack([xyz_1, xyz_2])
                threads[i] = executor.submit(self.get_chunk, xyz_path, p)

            # Store results
>>>>>>> e3946bcd
            chunks = dict()
            for thread in as_completed(threads):
                chunks.update(thread.result())
        return chunks

    def get_spec(self, xyz_path):
        """
        Gets image bounding box and voxel coordinates needed to compute an
        image intensity profile or extract image chunk for cnn embedding.

        Parameters
        ----------
        xyz_path : numpy.ndarray
            xyz coordinates of a profile path.

        Returns
        -------
        dict
            Specifications needed to compute a profile.

        """
        voxels = self.transform_path(xyz_path)
        bbox = self.get_bbox(voxels)
        profile_path = geometry.shift_path(voxels, bbox["min"])
        return {"bbox": bbox, "profile_path": profile_path}

    def transform_path(self, xyz_path):
        """
        Converts "xyz_path" from world to voxel coordinates.

        Parameters
        ----------
        xyz_path : numpy.ndarray
            xyz coordinates of a profile path.

        Returns
        -------
        numpy.ndarray
            Voxel coordinates of given path.

        """
        voxels = np.zeros((len(xyz_path), 3), dtype=int)
        for i, xyz in enumerate(xyz_path):
            voxels[i] = img_util.to_voxels(xyz, self.downsample_factor)
        return voxels

<<<<<<< HEAD
    def get_bbox(self, voxels, is_img=True):
        center = np.round(np.mean(voxels, axis=0)).astype(int)
        shape = self.img_chunk_shape if is_img else self.label_chunk_shape
        bbox = {
            "min": [c - s // 2 for c, s in zip(center, shape)],
            "max": [c + s // 2 for c, s in zip(center, shape)],
        }
        return bbox

    def get_chunk(self, labels, xyz_path, proposal):
        # Read image chunk
        center = np.mean(xyz_path, axis=0)
        img_chunk = self.read_img_chunk(center)

        # Read label chunk
        voxels = [img_util.to_voxels(xyz) for xyz in xyz_path]
        label_chunk = self.read_label_chunk(voxels, labels)
        return {proposal: np.stack([img_chunk, label_chunk], axis=0)}

    def read_img_chunk(self, xyz_centroid):
        center = img_util.to_voxels(xyz_centroid, self.downsample_factor)
        img_chunk = img_util.read_tensorstore(
            self.img, center, self.img_chunk_shape
        )
        return img_util.normalize(img_chunk)

    def read_label_chunk(self, voxels, labels):
        bbox = self.get_bbox(voxels, is_img=False)
        label_chunk = img_util.read_tensorstore_with_bbox(self.labels, bbox)
        voxels = geometry.shift_path(voxels, bbox["min"])
        return self.relabel(label_chunk, voxels, labels)

    def relabel(self, label_chunk, voxels, labels):
        # Initializations
        line = geometry.make_line(voxels[0], voxels[-1], N_PROFILE_PTS)
        relabel_chunk = np.zeros(label_chunk.shape)

        # Main
        relabel_chunk[label_chunk == labels[0]] = 100
        relabel_chunk[label_chunk == labels[1]] = 200
        relabel_chunk = geometry.fill_path(relabel_chunk, line, val=255)
        assert np.sum(label_chunk == labels[0]) > 0
        assert np.sum(label_chunk == labels[1]) > 0
        return zoom(relabel_chunk, 1.0 / 2 ** self.downsample_factor)
=======
    def get_bbox(self, voxels):
        center = np.round(np.mean(voxels, axis=0)).astype(int)
        bbox = {
            "min": [c - s // 2 for c, s in zip(center, self.img_chunk_shape)],
            "max": [c + s // 2 for c, s in zip(center, self.img_chunk_shape)],
        }
        return bbox

    def get_chunk(self, xyz_path, proposal):
        # Compute chunk centroids
        center = np.round(np.mean(xyz_path, axis=0)).astype(int)
        img_center = img_util.to_voxels(center, self.downsample_factor)
        label_center = img_util.to_voxels(center)

        # Read chunks
        img_chunk = img_util.read_tensorstore(
            self.img, img_center, self.img_chunk_shape
        )
        label_chunk = img_util.read_tensorstore(
            self.labels, label_center, self.label_chunk_shape
        )

        # Process results
        img_chunk = img_util.normalize(img_chunk)
        label_chunk = self.relabel(label_chunk, xyz_path)
        return np.stack([img_chunk, label_chunk], axis=0)

    def relabel(self, label_chunk, xyz_path):
        # Initializations
        voxels = [img_util.to_voxels(xyz) for xyz in xyz_path]
        label_1 = label_chunk[voxels[0]]
        label_2 = label_chunk[voxels[1]]
        line = geometry.make_line(voxels[0], voxels[1], N_PROFILE_PTS)
        assert label_1 > 0 and label_2 > 0, "At least one label in background"

        # Relabel
        relabel_chunk = np.zeros(label_chunk.shape)
        relabel_chunk[label_chunk == label_1] = 1
        relabel_chunk[label_chunk == label_2] = 2
        return geometry.fill_path(relabel_chunk, line, val=-1)
>>>>>>> e3946bcd


# --- Profile utils ---
def get_leaf_path(neurograph, i):
    """
    Gets path that profile will be computed over for the leaf node "i".

    Parameters
    ----------
    neurograph : NeuroGraph
        NeuroGraph generated from a predicted segmentation.
    i : int
        Leaf node in "neurograph".

    Returns
    -------
    list
        Voxel coordinates that profile is generated from.

    """
    j = neurograph.leaf_neighbor(i)
    xyz_path = neurograph.oriented_edge((i, j), i)
    return geometry.truncate_path(xyz_path)


def get_branching_path(neurograph, i):
    """
    Gets path that profile will be computed over for the branching node "i".

    Parameters
    ----------
    neurograph : NeuroGraph
        NeuroGraph generated from a predicted segmentation.
    i : int
        branching node in "neurograph".

    Returns
    -------
    list
        Voxel coordinates that profile is generated from.

    """
    j_1, j_2 = tuple(neurograph.neighbors(i))
    voxels_1 = geometry.truncate_path(neurograph.oriented_edge((i, j_1), i))
    voxles_2 = geometry.truncate_path(neurograph.oriented_edge((i, j_2), i))
    return np.vstack([np.flip(voxels_1, axis=0), voxles_2])

# --- Build feature matrix ---
def get_matrix(neurographs, features, sample_ids=None):
    if sample_ids:
        return stack_feature_matrices(neurographs, features, sample_ids)
    else:
        return get_feature_matrix(neurographs, features)


def stack_feature_matrices(neurographs, features, blocks):
    # Initialize
    X = None
    y = None
    idx_transforms = {"block_to_idxs": dict(), "idx_to_edge": dict()}

    # Feature extraction
    for block_id in blocks:
        # Extract feature matrix
        idx_shift = 0 if X is None else X.shape[0]
        X_i, y_i, idx_transforms_i = get_feature_matrix(
            neurographs[block_id], features[block_id], shift=idx_shift
        )

        # Concatenate
        if X is None:
            X = deepcopy(X_i)
            y = deepcopy(y_i)
        else:
            X = np.concatenate((X, X_i), axis=0)
            y = np.concatenate((y, y_i), axis=0)

        # Update dicts
        idx_transforms["block_to_idxs"][block_id] = idx_transforms_i[
            "block_to_idxs"
        ]
        idx_transforms["idx_to_edge"].update(idx_transforms_i["idx_to_edge"])
    return X, y, idx_transforms


def get_feature_matrix(neurograph, features, shift=0):
    # Initialize
    features = combine_features(features)
    key = sample(list(features.keys()), 1)[0]
    X = np.zeros((len(features.keys()), len(features[key])))
    y = np.zeros((len(features.keys())))
    idx_transforms = {"block_to_idxs": set(), "idx_to_edge": dict()}

    # Build
    for i, edge in enumerate(features.keys()):
        X[i, :] = features[edge]
        y[i] = 1 if edge in neurograph.target_edges else 0
        idx_transforms["block_to_idxs"].add(i + shift)
        idx_transforms["idx_to_edge"][i + shift] = edge
    return X, y, idx_transforms


def combine_features(features):
    combined = dict()
    for edge in features["skel"].keys():
        combined[edge] = None
        for key in features.keys():
            if combined[edge] is None:
                combined[edge] = deepcopy(features[key][edge])
            else:
                combined[edge] = np.concatenate(
                    (combined[edge], features[key][edge])
                )
    return combined


# --- Utils ---
def count_features():
    """
    Counts number of features based on the "model_type".

    Parameters
    ----------
    None

    Returns
    -------
    int
        Number of features.
    """
    return N_SKEL_FEATURES + N_PROFILE_PTS + 2


def n_node_features():
    """
    Returns the number of features for different node types.

    Parameters
    ----------
    None

    Returns
    -------
    dict
        A dictionary containing the number of features for each node type

    """
    return {"branch": 2, "proposal": 34}


def n_edge_features():
    """
    Returns the number of features for different edge types.

    Parameters
    ----------
    None

    Returns
    -------
    dict
        A dictionary containing the number of features for each edge type

    """
    n_edge_features_dict = {
        ("proposal", "edge", "proposal"): 3,
        ("branch", "edge", "branch"): 3,
        ("branch", "edge", "proposal"): 3
    }
    return n_edge_features_dict


def get_chunk(img, labels, voxel_1, voxel_2, thread_id=None):
    # Extract chunks
    midpoint = geometry.get_midpoint(voxel_1, voxel_2).astype(int)
    if type(img) is ts.TensorStore:
        chunk = util.read_tensorstore(img, midpoint, CHUNK_SHAPE)
        labels_chunk = util.read_tensorstore(labels, midpoint, CHUNK_SHAPE)
    else:
        chunk = img_util.read_chunk(img, midpoint, CHUNK_SHAPE)
        labels_chunk = img_util.read_chunk(labels, midpoint, CHUNK_SHAPE)

    # Coordinate transform
    chunk = util.normalize(chunk)
    patch_voxel_1 = util.voxels_to_patch(voxel_1, midpoint, CHUNK_SHAPE)
    patch_voxel_2 = util.voxels_to_patch(voxel_2, midpoint, CHUNK_SHAPE)

    # Generate features
    path = geometry.make_line(patch_voxel_1, patch_voxel_2, N_PROFILE_PTS)
    profile = geometry.get_profile(chunk, path)
    labels_chunk[labels_chunk > 0] = 1
    labels_chunk = geometry.fill_path(labels_chunk, path, val=2)
    chunk = np.stack([chunk, labels_chunk], axis=0)

    # Output
    if thread_id:
        return thread_id, chunk, profile
    else:
        return chunk, profile<|MERGE_RESOLUTION|>--- conflicted
+++ resolved
@@ -74,11 +74,7 @@
         if label_path:
             self.labels = img_util.open_tensorstore(label_path)
         else:
-<<<<<<< HEAD
             self.labels = None
-=======
-            self.labels = None            
->>>>>>> e3946bcd
 
         # Set chunk shapes
         self.img_chunk_shape = self.set_img_chunk_shape()
@@ -350,7 +346,6 @@
         return node_profile_features
 
     def proposal_profiles(self, neurograph, proposals):
-<<<<<<< HEAD
         """
         Generates an image intensity profile along the proposal.
 
@@ -382,32 +377,7 @@
                 profiles.update(thread.result())
         return profiles
 
-    def get_profile(self, xyz_path, profile_id):
-        """
-        Gets the image intensity profile given xyz coordinates that form a
-        path.
-
-        Parameters
-        ----------
-        xyz_path : numpy.ndarray
-            xyz coordinates of a profile path.
-        profile_id : hashable
-            Identifier of profile.
-
-        Returns
-        -------
-        dict
-            Dictionary that maps an id (e.g. node, edge, or proposal) to its
-            profile.
-
-        """
-        profile = img_util.read_profile(self.img, self.get_spec(xyz_path))
-        profile.extend(list(util.get_avg_std(profile)))
-        return {profile_id: profile}
-
     def proposal_chunks(self, neurograph, proposals):
-=======
->>>>>>> e3946bcd
         """
         Generates an image intensity profile along the proposal.
 
@@ -427,7 +397,6 @@
         """
         with ThreadPoolExecutor() as executor:
             # Assign threads
-<<<<<<< HEAD
             threads = list()
             for p in proposals:
                 labels = neurograph.proposal_labels(p)
@@ -437,18 +406,10 @@
                 )
 
             # Store results
-=======
-            threads = len(proposals) * [None]
-            for i, p in enumerate(proposals):
-                xyz_1, xyz_2 = neurograph.proposal_xyz(p)
-                xyz_path = geometry.make_line(xyz_1, xyz_2, N_PROFILE_PTS)
-                threads[i] = executor.submit(self.get_profile, xyz_path, p)
-
-            # Store results
-            profiles = dict()
+            chunks = dict()
             for thread in as_completed(threads):
-                profiles.update(thread.result())
-        return profiles
+                chunks.update(thread.result())
+        return chunks
 
     def get_profile(self, xyz_path, profile_id):
         """
@@ -473,38 +434,6 @@
         profile.extend(list(util.get_avg_std(profile)))
         return {profile_id: profile}
 
-    def proposal_chunks(self, neurograph, proposals):
-        """
-        Generates an image intensity profile along each proposal.
-
-        Parameters
-        ----------
-        neurograph : NeuroGraph
-            Graph that "proposals" belong to.
-        proposals : list[frozenset]
-            List of proposals for which features will be generated.
-
-        Returns
-        -------
-        dict
-            Dictonary such that each pair is the proposal id and profile.
-
-        """
-        with ThreadPoolExecutor() as executor:
-            # Assign threads
-            threads = neurograph.n_proposals() * [None]
-            for i, p in enumerate(proposals):
-                xyz_1, xyz_2 = neurograph.proposal_xyz(p)
-                xyz_path = np.vstack([xyz_1, xyz_2])
-                threads[i] = executor.submit(self.get_chunk, xyz_path, p)
-
-            # Store results
->>>>>>> e3946bcd
-            chunks = dict()
-            for thread in as_completed(threads):
-                chunks.update(thread.result())
-        return chunks
-
     def get_spec(self, xyz_path):
         """
         Gets image bounding box and voxel coordinates needed to compute an
@@ -546,7 +475,6 @@
             voxels[i] = img_util.to_voxels(xyz, self.downsample_factor)
         return voxels
 
-<<<<<<< HEAD
     def get_bbox(self, voxels, is_img=True):
         center = np.round(np.mean(voxels, axis=0)).astype(int)
         shape = self.img_chunk_shape if is_img else self.label_chunk_shape
@@ -588,51 +516,7 @@
         relabel_chunk[label_chunk == labels[0]] = 100
         relabel_chunk[label_chunk == labels[1]] = 200
         relabel_chunk = geometry.fill_path(relabel_chunk, line, val=255)
-        assert np.sum(label_chunk == labels[0]) > 0
-        assert np.sum(label_chunk == labels[1]) > 0
         return zoom(relabel_chunk, 1.0 / 2 ** self.downsample_factor)
-=======
-    def get_bbox(self, voxels):
-        center = np.round(np.mean(voxels, axis=0)).astype(int)
-        bbox = {
-            "min": [c - s // 2 for c, s in zip(center, self.img_chunk_shape)],
-            "max": [c + s // 2 for c, s in zip(center, self.img_chunk_shape)],
-        }
-        return bbox
-
-    def get_chunk(self, xyz_path, proposal):
-        # Compute chunk centroids
-        center = np.round(np.mean(xyz_path, axis=0)).astype(int)
-        img_center = img_util.to_voxels(center, self.downsample_factor)
-        label_center = img_util.to_voxels(center)
-
-        # Read chunks
-        img_chunk = img_util.read_tensorstore(
-            self.img, img_center, self.img_chunk_shape
-        )
-        label_chunk = img_util.read_tensorstore(
-            self.labels, label_center, self.label_chunk_shape
-        )
-
-        # Process results
-        img_chunk = img_util.normalize(img_chunk)
-        label_chunk = self.relabel(label_chunk, xyz_path)
-        return np.stack([img_chunk, label_chunk], axis=0)
-
-    def relabel(self, label_chunk, xyz_path):
-        # Initializations
-        voxels = [img_util.to_voxels(xyz) for xyz in xyz_path]
-        label_1 = label_chunk[voxels[0]]
-        label_2 = label_chunk[voxels[1]]
-        line = geometry.make_line(voxels[0], voxels[1], N_PROFILE_PTS)
-        assert label_1 > 0 and label_2 > 0, "At least one label in background"
-
-        # Relabel
-        relabel_chunk = np.zeros(label_chunk.shape)
-        relabel_chunk[label_chunk == label_1] = 1
-        relabel_chunk[label_chunk == label_2] = 2
-        return geometry.fill_path(relabel_chunk, line, val=-1)
->>>>>>> e3946bcd
 
 
 # --- Profile utils ---

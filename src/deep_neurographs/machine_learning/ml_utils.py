"""
Created on Sat November 04 15:30:00 2023

@author: Anna Grim
@email: anna.grim@alleninstitute.org

Helper routines for training machine learning models.

"""

from random import sample

import numpy as np

from deep_neurographs import feature_extraction as extracter
from deep_neurographs.machine_learning.datasets import (
    ImgProposalDataset,
    ProposalDataset,
)
from deep_neurographs.machine_learning.models import (
    ConvNet,
    FeedForwardNet,
    MultiModalNet,
)

SUPPORTED_MODELS = [
    "AdaBoost",
    "RandomForest",
    "FeedForwardNet",
    "ConvNet",
    "MultiModalNet",
]


def get_kfolds(filenames, k):
    """
    Partitions "filenames" into k-folds to perform cross validation.

    Parameters
    ----------
    filenames : list[str]
        List of filenames of samples for training.
    k : int
        Number of folds to be used in k-fold cross validation.

    Returns
    -------
    folds : list[list[str]]
        Partition of "filesnames" into k-folds.

    """
    folds = []
    samples = set(filenames)
    n_samples = int(np.floor(len(filenames) / k))
    assert n_samples > 0, "Sample size is too small for {}-folds".format(k)
    for i in range(k):
        samples_i = sample(samples, n_samples)
        samples = samples.difference(samples_i)
        folds.append(samples_i)
        if n_samples > len(samples):
            break
    return folds


def init_model(model_type):
    assert model_type in SUPPORTED_MODELS, f"{model_type} not supported!"
    if model_type == "AdaBoost":
        return AdaBoostClassifier()
    elif model_type == "RandomForest":
        return RandomForestClassifier()
    elif model_type == "FeedForwardNet":
        n_features = extracter.count_features(model_type)
        return FeedForwardNet(n_features)
    elif model_type == "ConvNet":
        return ConvNet()
    elif model_type == "MultiModalNet":
        n_features = extracter.count_features(model_type)
        return MultiModalNet(n_features)


<<<<<<< HEAD
def get_dataset(inputs, targets, model_type, transform):
=======
def init_dataset(inputs, targets, model_type, transform):
>>>>>>> f748afa4
    """
    Gets classification model to be fit.

    Parameters
    ----------
    inputs : ...
        ...
    targets : ...
        ...
    model_type : str
        Type of machine learning model, see "SUPPORTED_MODEL_TYPES" for
        options.
    transform : bool
        Indication of whether to apply data augmentation
    
    Returns
    -------
    ...

    """
    if model_type == "FeedForwardNet":
        return ProposalDataset(inputs, targets, transform=transform)
    elif model_type == "ConvNet":
        return ImgProposalDataset(inputs, targets, transform=transform)
    elif model_type == "MultiModalNet":
        return MultiModalDataset(inputs, targets, transform=transform)
    else:
        return {"inputs": inputs, "targets": targets}


<<<<<<< HEAD
def init_dataset(neurographs, features, model_type, block_ids, transform=False):
    inputs, targets, block_to_idx, idx_to_edge = extracter.get_feature_matrix(
        neurographs, features, model_type, block_ids=block_ids
    )
    dataset = {
        "dataset": get_dataset(inputs, targets, model_type, transform),
        "block_to_idxs": block_to_idx,
        "idx_to_edge": idx_to_edge,
    }
    return dataset
=======
def get_dataset(neurographs, features, model, block_ids, transform=False):
    model_type = ml_utils.get_model_type(model)
    inputs, targets, _, _ = extracter.get_feature_matrix(
        neurographs, features, model_type, block_ids=block_ids
    )
    return init_dataset(inputs, targets, model_type, transform)
>>>>>>> f748afa4
<|MERGE_RESOLUTION|>--- conflicted
+++ resolved
@@ -78,11 +78,7 @@
         return MultiModalNet(n_features)
 
 
-<<<<<<< HEAD
 def get_dataset(inputs, targets, model_type, transform):
-=======
-def init_dataset(inputs, targets, model_type, transform):
->>>>>>> f748afa4
     """
     Gets classification model to be fit.
 
@@ -113,7 +109,6 @@
         return {"inputs": inputs, "targets": targets}
 
 
-<<<<<<< HEAD
 def init_dataset(neurographs, features, model_type, block_ids, transform=False):
     inputs, targets, block_to_idx, idx_to_edge = extracter.get_feature_matrix(
         neurographs, features, model_type, block_ids=block_ids
@@ -124,11 +119,3 @@
         "idx_to_edge": idx_to_edge,
     }
     return dataset
-=======
-def get_dataset(neurographs, features, model, block_ids, transform=False):
-    model_type = ml_utils.get_model_type(model)
-    inputs, targets, _, _ = extracter.get_feature_matrix(
-        neurographs, features, model_type, block_ids=block_ids
-    )
-    return init_dataset(inputs, targets, model_type, transform)
->>>>>>> f748afa4

"""
Created on Sat April 12 11:00:00 2024

@author: Anna Grim
@email: anna.grim@alleninstitute.org

Custom datasets for training graph neural networks.

# explain branches vs edges terminology

"""

import networkx as nx
import numpy as np
import torch
from torch_geometric.data import Data as GraphData

from deep_neurographs.machine_learning import feature_generation


# Wrapper
def init(neurograph, features):
    """
    Initializes a dataset that can be used to train a graph neural network.

    Parameters
    ----------
    neurograph : NeuroGraph
        Graph that dataset is built from.
    features : dict
        Feature vectors corresponding to branches such that the keys are
        "proposals" and "branches". The values are a dictionary containing
        different types of features for edges and branches.

    Returns
    -------
    GraphDataset
        Custom dataset.

    """
    # Extract features
    x_branches, _, idxs_branches = feature_generation.get_matrix(
        neurograph, features["branches"], "GraphNeuralNet"
    )
    x_proposals, y_proposals, idxs_proposals = feature_generation.get_matrix(
        neurograph, features["proposals"], "GraphNeuralNet"
    )

    # Initialize data
    proposals = features["proposals"]["skel"].keys()
    graph_dataset = GraphDataset(
        neurograph,
        proposals,
        x_branches,
        x_proposals,
        y_proposals,
        idxs_branches,
        idxs_proposals,
    )
    return graph_dataset


# Datasets
class GraphDataset:
    """
    Custom dataset for homogenous graphs.

    """

    def __init__(
        self,
        neurograph,
        proposals,
        x_branches,
        x_proposals,
        y_proposals,
        idxs_branches,
        idxs_proposals,
    ):
        """
        Constructs a GraphDataset object.

        Parameters
        ----------
        neurograph : neurograph.NeuroGraph
            Graph that represents a predicted segmentation.
        proposals : list
            List of edge proposals.
        x_branches : numpy.ndarray
            Feature matrix generated from branches in "neurograph".
        x_proposals : numpy.ndarray
            Feature matrix generated from "proposals" in "neurograph".
        y_proposals : numpy.ndarray
            Ground truth of proposals.
        idxs_branches : dict
            Dictionary that maps edges in "neurograph" to an index that
            represents the edge's position in "x_branches".
        idxs_proposals : dict
            Dictionary that maps "proposals" to an index that represents the
<<<<<<< HEAD
            proposals's position in "x_proposals".
=======
            edge's position in "x_proposals".
>>>>>>> e3fcf8b3

        Returns
        -------
        None

        """
        # Combine feature matrices
        x = np.vstack([x_proposals, x_branches]).astype(np.float32)
        x = torch.tensor(x)
        y = torch.tensor(y_proposals.astype(np.float32))

        # Set edges
        idxs_branches = shift_idxs(idxs_branches, x_proposals.shape[0])
        self.idxs_branches = init_idxs(idxs_branches)
        self.idxs_proposals = init_idxs(idxs_proposals)
<<<<<<< HEAD
        self.proposals = proposals
        self.n_proposals = len(y_proposals)

        # Initialize data
        edge_index = self.init_edge_index(neurograph)
=======
        self.n_proposals = len(y_proposals)

        # Initialize data
        edge_index, proposal_edges = init_edge_index(
            neurograph, proposals, idxs_branches, idxs_proposals
        )
>>>>>>> e3fcf8b3
        self.data = GraphData(x=x, y=y, edge_index=edge_index)

<<<<<<< HEAD
    def init_edge_index(self, neurograph):
        """
        Initializes edge index for a graph dataset.

        Parameters
        ----------
        neurograph : neurograph.NeuroGraph
            Graph that represents a predicted segmentation.

        Returns
        -------
        list
            List of edges in a graph dataset.

        """
        # Compute edges
        branch_edges = self.branch_to_branch(neurograph)
        branch_proposal_edges = self.branch_to_proposal(neurograph)
        proposal_edges = self.proposal_to_proposal()
        
        # Compile edge_index
        self.dropout_edges = proposal_edges
        edge_index = np.vstack([
            branch_edges, branch_proposal_edges, proposal_edges
        ])
        return to_tensor(edge_index)

    def proposal_to_proposal(self):
        """
        Generates edge indices between nodes corresponding to proposals.

        Parameters
        ----------
        None

        Returns
        -------
        list
            Edges generated from proposal line graph that are a subset of
            edges in edge_index.

        """
        edge_index = []
        line_graph = init_line_graph(self.proposals)
        for e1, e2 in line_graph.edges:
            v1 = self.idxs_proposals["edge_to_idx"][frozenset(e1)]
            v2 = self.idxs_proposals["edge_to_idx"][frozenset(e2)]
            edge_index.extend([[v1, v2], [v2, v1]])
        return edge_index

    def branch_to_branch(self, neurograph):
        """
        Generates edge indices between nodes corresponding to branches
        (i.e. edges in neurograph).

        Parameters
        ----------
        neurograph : neurograph.NeuroGraph
            Graph that represents a predicted segmentation.

        Returns
        -------
        list
            Edges generated from "branches_line_graph" that are a subset of
            edges in edge_index.

        """
        edge_index = []
        for e1, e2 in nx.line_graph(neurograph).edges:
            v1 = self.idxs_branches["edge_to_idx"][frozenset(e1)]
            v2 = self.idxs_branches["edge_to_idx"][frozenset(e2)]
            edge_index.extend([[v1, v2], [v2, v1]])
        return edge_index

    def branch_to_proposal(self, neurograph):
        """
        Generates edge indices between nodes that correspond to proposals and
        edges.

        Parameters
        ----------
        neurograph : neurograph.NeuroGraph
            Graph that represents a predicted segmentation.

        Returns
        -------
        list
            List of edges between proposals and branches.

        """
        edge_index = []
        for e in self.proposals:
            i, j = tuple(e)
            v1 = self.idxs_proposals["edge_to_idx"][frozenset(e)]
            for k in neurograph.neighbors(i):
                v2 = self.idxs_branches["edge_to_idx"][frozenset((i, k))]
                edge_index.extend([[v1, v2], [v2, v1]])
            for k in neurograph.neighbors(j):
                v2 = self.idxs_branches["edge_to_idx"][frozenset((j, k))]
                edge_index.extend([[v1, v2], [v2, v1]])
        return edge_index


=======
>>>>>>> e3fcf8b3
# -- utils --
def shift_idxs(idxs, shift):
    """
    Shifts every key in "idxs["idx_to_edge"]" by "shift".

    Parameters
    ----------
    idxs : dict
        Dictionary that maps indices to edges in some neurograph.
    shift : int
        Magnitude of shift.

    Returns
    -------
    dict
        Updated dictinoary where keys are shifted by value "shift".

    """
    shifted_idxs = dict()
    for key, value in idxs["idx_to_edge"].items():
        shifted_idxs[key + shift] = value    
    return shifted_idxs


def init_idxs(idxs):
    """
    Adds dictionary item called "edge_to_index" which maps an edge in a
    neurograph to an that represents the edge's position in the feature
    matrix.

    Parameters
    ----------
    idxs : dict
        Dictionary that maps indices to edges in some neurograph.

    Returns
    -------
    dict
        Updated dictionary.

    """
    idxs["edge_to_idx"] = dict()
    for idx, edge in idxs["idx_to_edge"].items():
        idxs["edge_to_idx"][edge] = idx
    return idxs


<<<<<<< HEAD
def init_line_graph(edges):
    """
    Initializes a line graph from a list of edges.
=======
def init_edge_index(neurograph, proposals, idxs_branches, idxs_proposals):
    """
    Initializes edge index for a graph dataset.

    Parameters
    ----------
    neurograph : neurograph.NeuroGraph
        Graph that represents a predicted segmentation.
    proposals : list
        List of edge proposals.
    idxs_branches : dict
        Dictionary that maps edges in "neurograph" to an index that represents
        an edge's position in "x_branches".
    idxs_proposals : dict
        Dictionary that maps "proposals" to an index that represents an edge's
        position in "x_proposals".

    Returns
    -------
    list
        List of edges in a graph dataset.
    list
        List of edges in a graph dataset that correspond to "proposals".

    """
    # Initializations
    branches_line_graph = nx.line_graph(neurograph)
    proposals_line_graph = init_line_graph(neurograph, proposals)
    proposal_edges = proposal_to_proposal(proposals_line_graph, idxs_proposals)

    # Compute edges
    edge_index = branch_to_branch(branches_line_graph, idxs_branches)
    edge_index.extend(proposal_edges)
    edge_index.extend(
        branch_to_proposal(
            neurograph, proposals, idxs_branches, idxs_proposals
        )
    )

    # Reshape
    edge_index = np.array(edge_index, dtype=np.int64).tolist()
    edge_index = torch.Tensor(edge_index).t().contiguous()
    return edge_index.long(), proposal_edges
>>>>>>> e3fcf8b3

    Parameters
    ----------
    edges : list
        List of edges.

<<<<<<< HEAD
=======
def init_line_graph(neurograph, edges):
    """
    Initializes a line graph from a list of edges.

    Parameters
    ----------
    neurograph : neurograph.NeuroGraph
        Graph that represents a predicted segmentation.
    edges : list
        List of edges.

>>>>>>> e3fcf8b3
    Returns
    -------
    networkx.Graph
        Line graph generated from a list of edges.
<<<<<<< HEAD
=======

    """
    graph = nx.Graph()
    graph.add_edges_from(edges)
    return nx.line_graph(graph)
>>>>>>> e3fcf8b3

    """
    graph = nx.Graph()
    graph.add_edges_from(edges)
    return nx.line_graph(graph)

<<<<<<< HEAD
=======
def branch_to_branch(branches_line_graph, idxs_branches):
    """
    Generates edge indices between nodes corresponding to branches (i.e. edges
    in some neurograph).

    Parameters
    ----------
    branches_line_graph : networkx.Graph
        Line graph where each node represents an edge from some neurograph.
    idxs_branches : dict
        Dictionary that maps edges to vertices in "branches_line_graph".

    Returns
    -------
    list
        List of edges generated from "branches_line_graph" that are a subset
        of edges in some edge_index for a graph dataset.

    """
    edge_index = []
    for e1, e2 in branches_line_graph.edges:
        v1 = idxs_branches["edge_to_idx"][frozenset(e1)]
        v2 = idxs_branches["edge_to_idx"][frozenset(e2)]
        edge_index.extend([[v1, v2], [v2, v1]])
    return edge_index
>>>>>>> e3fcf8b3

def to_tensor(arr):
    """
    Converts an array to a tensor with contiguous memory.

<<<<<<< HEAD
    Parameters
    ----------
    arr : numpy.ndarray
        Array to be converted into a tensor.
=======
def proposal_to_proposal(proposals_line_graph, idxs_proposals):
    """
    Generates edge indices between nodes corresponding to proposals.

    Parameters
    ----------
    proposals_line_graph : networkx.Graph
        Line graph where each node represents a proposal from some neurograph.
    idxs_proposals : dict
        Dictionary that maps proposals to vertices in "proposals_line_graph".

    Returns
    -------
    list
        List of edges generated from "proposal_line_graph" that are a subset
        of edges in some edge_index for a graph dataset.

    """
    edge_index = []
    for e1, e2 in proposals_line_graph.edges:
        v1 = idxs_proposals["edge_to_idx"][frozenset(e1)]
        v2 = idxs_proposals["edge_to_idx"][frozenset(e2)]
        edge_index.extend([[v1, v2], [v2, v1]])
    return edge_index
>>>>>>> e3fcf8b3

    Returns
    -------
    torch.Tensor
        Tensor.

<<<<<<< HEAD
    """
    arr = np.array(arr, dtype=np.int64).tolist()
    return torch.Tensor(arr).t().contiguous().long()
=======
def branch_to_proposal(neurograph, proposals, idxs_branches, idxs_proposals):
    """
    Generates edge indices between nodes that correspond to proposals and
    edges.

    Parameters
    ----------
    neurograph : neurograph.NeuroGraph
        Graph that represents a predicted segmentation.
    proposals : list
        List of edge proposals.
    idxs_branches : dict
        Dictionary that maps edges to vertices in "branches_line_graph".
    idxs_proposals : dict
        Dictionary that maps proposals to vertices in "proposals_line_graph".

    Returns
    -------
    list
        List of edges generated from "proposal_line_graph" that are a subset
        of edges in some edge_index for a graph dataset.
    """
    edge_index = []
    for e in proposals:
        i, j = tuple(e)
        v1 = idxs_proposals["edge_to_idx"][frozenset(e)]
        for k in neurograph.neighbors(i):
            v2 = idxs_branches["edge_to_idx"][frozenset((i, k))]
            edge_index.extend([[v1, v2], [v2, v1]])
        for k in neurograph.neighbors(j):
            v2 = idxs_branches["edge_to_idx"][frozenset((j, k))]
            edge_index.extend([[v1, v2], [v2, v1]])
    return edge_index
>>>>>>> e3fcf8b3
<|MERGE_RESOLUTION|>--- conflicted
+++ resolved
@@ -97,11 +97,7 @@
             represents the edge's position in "x_branches".
         idxs_proposals : dict
             Dictionary that maps "proposals" to an index that represents the
-<<<<<<< HEAD
             proposals's position in "x_proposals".
-=======
-            edge's position in "x_proposals".
->>>>>>> e3fcf8b3
 
         Returns
         -------
@@ -117,23 +113,13 @@
         idxs_branches = shift_idxs(idxs_branches, x_proposals.shape[0])
         self.idxs_branches = init_idxs(idxs_branches)
         self.idxs_proposals = init_idxs(idxs_proposals)
-<<<<<<< HEAD
         self.proposals = proposals
         self.n_proposals = len(y_proposals)
 
         # Initialize data
         edge_index = self.init_edge_index(neurograph)
-=======
-        self.n_proposals = len(y_proposals)
-
-        # Initialize data
-        edge_index, proposal_edges = init_edge_index(
-            neurograph, proposals, idxs_branches, idxs_proposals
-        )
->>>>>>> e3fcf8b3
         self.data = GraphData(x=x, y=y, edge_index=edge_index)
 
-<<<<<<< HEAD
     def init_edge_index(self, neurograph):
         """
         Initializes edge index for a graph dataset.
@@ -237,8 +223,6 @@
         return edge_index
 
 
-=======
->>>>>>> e3fcf8b3
 # -- utils --
 def shift_idxs(idxs, shift):
     """
@@ -286,199 +270,39 @@
     return idxs
 
 
-<<<<<<< HEAD
 def init_line_graph(edges):
     """
     Initializes a line graph from a list of edges.
-=======
-def init_edge_index(neurograph, proposals, idxs_branches, idxs_proposals):
-    """
-    Initializes edge index for a graph dataset.
-
-    Parameters
-    ----------
-    neurograph : neurograph.NeuroGraph
-        Graph that represents a predicted segmentation.
-    proposals : list
-        List of edge proposals.
-    idxs_branches : dict
-        Dictionary that maps edges in "neurograph" to an index that represents
-        an edge's position in "x_branches".
-    idxs_proposals : dict
-        Dictionary that maps "proposals" to an index that represents an edge's
-        position in "x_proposals".
-
-    Returns
-    -------
-    list
-        List of edges in a graph dataset.
-    list
-        List of edges in a graph dataset that correspond to "proposals".
-
-    """
-    # Initializations
-    branches_line_graph = nx.line_graph(neurograph)
-    proposals_line_graph = init_line_graph(neurograph, proposals)
-    proposal_edges = proposal_to_proposal(proposals_line_graph, idxs_proposals)
-
-    # Compute edges
-    edge_index = branch_to_branch(branches_line_graph, idxs_branches)
-    edge_index.extend(proposal_edges)
-    edge_index.extend(
-        branch_to_proposal(
-            neurograph, proposals, idxs_branches, idxs_proposals
-        )
-    )
-
-    # Reshape
-    edge_index = np.array(edge_index, dtype=np.int64).tolist()
-    edge_index = torch.Tensor(edge_index).t().contiguous()
-    return edge_index.long(), proposal_edges
->>>>>>> e3fcf8b3
 
     Parameters
     ----------
     edges : list
         List of edges.
 
-<<<<<<< HEAD
-=======
-def init_line_graph(neurograph, edges):
-    """
-    Initializes a line graph from a list of edges.
-
-    Parameters
-    ----------
-    neurograph : neurograph.NeuroGraph
-        Graph that represents a predicted segmentation.
-    edges : list
-        List of edges.
-
->>>>>>> e3fcf8b3
     Returns
     -------
     networkx.Graph
         Line graph generated from a list of edges.
-<<<<<<< HEAD
-=======
 
     """
     graph = nx.Graph()
     graph.add_edges_from(edges)
     return nx.line_graph(graph)
->>>>>>> e3fcf8b3
-
-    """
-    graph = nx.Graph()
-    graph.add_edges_from(edges)
-    return nx.line_graph(graph)
-
-<<<<<<< HEAD
-=======
-def branch_to_branch(branches_line_graph, idxs_branches):
-    """
-    Generates edge indices between nodes corresponding to branches (i.e. edges
-    in some neurograph).
-
-    Parameters
-    ----------
-    branches_line_graph : networkx.Graph
-        Line graph where each node represents an edge from some neurograph.
-    idxs_branches : dict
-        Dictionary that maps edges to vertices in "branches_line_graph".
-
-    Returns
-    -------
-    list
-        List of edges generated from "branches_line_graph" that are a subset
-        of edges in some edge_index for a graph dataset.
-
-    """
-    edge_index = []
-    for e1, e2 in branches_line_graph.edges:
-        v1 = idxs_branches["edge_to_idx"][frozenset(e1)]
-        v2 = idxs_branches["edge_to_idx"][frozenset(e2)]
-        edge_index.extend([[v1, v2], [v2, v1]])
-    return edge_index
->>>>>>> e3fcf8b3
 
 def to_tensor(arr):
     """
     Converts an array to a tensor with contiguous memory.
 
-<<<<<<< HEAD
     Parameters
     ----------
     arr : numpy.ndarray
         Array to be converted into a tensor.
-=======
-def proposal_to_proposal(proposals_line_graph, idxs_proposals):
-    """
-    Generates edge indices between nodes corresponding to proposals.
-
-    Parameters
-    ----------
-    proposals_line_graph : networkx.Graph
-        Line graph where each node represents a proposal from some neurograph.
-    idxs_proposals : dict
-        Dictionary that maps proposals to vertices in "proposals_line_graph".
-
-    Returns
-    -------
-    list
-        List of edges generated from "proposal_line_graph" that are a subset
-        of edges in some edge_index for a graph dataset.
-
-    """
-    edge_index = []
-    for e1, e2 in proposals_line_graph.edges:
-        v1 = idxs_proposals["edge_to_idx"][frozenset(e1)]
-        v2 = idxs_proposals["edge_to_idx"][frozenset(e2)]
-        edge_index.extend([[v1, v2], [v2, v1]])
-    return edge_index
->>>>>>> e3fcf8b3
 
     Returns
     -------
     torch.Tensor
         Tensor.
 
-<<<<<<< HEAD
     """
     arr = np.array(arr, dtype=np.int64).tolist()
-    return torch.Tensor(arr).t().contiguous().long()
-=======
-def branch_to_proposal(neurograph, proposals, idxs_branches, idxs_proposals):
-    """
-    Generates edge indices between nodes that correspond to proposals and
-    edges.
-
-    Parameters
-    ----------
-    neurograph : neurograph.NeuroGraph
-        Graph that represents a predicted segmentation.
-    proposals : list
-        List of edge proposals.
-    idxs_branches : dict
-        Dictionary that maps edges to vertices in "branches_line_graph".
-    idxs_proposals : dict
-        Dictionary that maps proposals to vertices in "proposals_line_graph".
-
-    Returns
-    -------
-    list
-        List of edges generated from "proposal_line_graph" that are a subset
-        of edges in some edge_index for a graph dataset.
-    """
-    edge_index = []
-    for e in proposals:
-        i, j = tuple(e)
-        v1 = idxs_proposals["edge_to_idx"][frozenset(e)]
-        for k in neurograph.neighbors(i):
-            v2 = idxs_branches["edge_to_idx"][frozenset((i, k))]
-            edge_index.extend([[v1, v2], [v2, v1]])
-        for k in neurograph.neighbors(j):
-            v2 = idxs_branches["edge_to_idx"][frozenset((j, k))]
-            edge_index.extend([[v1, v2], [v2, v1]])
-    return edge_index
->>>>>>> e3fcf8b3
+    return torch.Tensor(arr).t().contiguous().long()
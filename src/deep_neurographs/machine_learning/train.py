--- conflicted
+++ resolved
@@ -66,10 +66,6 @@
         self.features = dict()
         self.feature_generators = dict()
         self.graphs = dict()
-<<<<<<< HEAD
-=======
-        self.is_train_data = is_train_data
->>>>>>> 800328be
 
         # Configs
         self.graph_config = config.graph_config
@@ -93,10 +89,6 @@
                 anisotropy=self.ml_config.anisotropy,
                 is_multimodal=self.ml_config.is_multimodal,
                 segmentation_path=segmentation_path,
-<<<<<<< HEAD
-=======
-                transform=self.is_train_data,
->>>>>>> 800328be
             )
 
     # --- Data Properties ---
@@ -384,11 +376,7 @@
         # Initializations
         model.to(self.device)
         optimizer = torch.optim.AdamW(model.parameters(), lr=self.lr)
-<<<<<<< HEAD
         scheduler = CosineAnnealingLR(optimizer, T_max=50)
-=======
-        scheduler = CosineAnnealingLR(optimizer, T_max=40)
->>>>>>> 800328be
 
         print("\nTraining...")
         print("# Train Examples:", train_dataset.n_proposals())

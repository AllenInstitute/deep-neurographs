"""
Created on Sat April 12 11:00:00 2024

@author: Anna Grim
@email: anna.grim@alleninstitute.org

Graph neural network architectures that learn to classify edge proposals.

"""

import numpy as np
import torch
import torch.nn.init as init
from torch import nn
from torch.nn import Dropout, LeakyReLU
from torch_geometric.nn import GATv2Conv as GATConv
from torch_geometric.nn import HeteroConv, Linear


class HeteroGNN(torch.nn.Module):  # change to HGAT
    """
    Heterogeneous graph attention network that classifies proposals.

    """
    # Class attributes
    relation_types = [
        ("proposal", "edge", "proposal"),
        ("branch", "edge", "proposal"),
        ("branch", "edge", "branch"),
    ]

    def __init__(
        self,
        node_dict,
        edge_dict,
        device=None,
        dropout=0.3,
        heads_1=1,
        heads_2=1,
        scale_hidden_dim=2,
    ):
        """
        Constructs a heterogeneous graph attention network.

        Parameters
        ----------
        ...

        Returns
        -------
        None

        """
        super().__init__()
        # Instance attributes
        self.device = device
        self.dropout = dropout

        # Feature vector sizes
<<<<<<< HEAD
        hidden_dim = scale_hidden_dim* np.max(list(node_dict.values()))
        output_dim = heads_1 * heads_2 * hidden_dim

        # Linear layers
        self.input_nodes = nn.ModuleDict()
        self.input_edges = dict()
        for key, d in node_dict.items():
            self.input_nodes[key] = nn.Linear(d, hidden_dim, device=device)
        for key, d in edge_dict.items():
            self.input_edges[key] = nn.Linear(d, hidden_dim, device=device)
=======
        hidden_dim = scale_hidden_dim * np.max(list(node_dict.values()))
        output_dim = heads_1 * heads_2 * hidden_dim

        # Linear layers
        self.input_nodes = self.init_linear_layer(hidden_dim, node_dict)
        self.input_edges = self.init_linear_layer(hidden_dim, edge_dict)
>>>>>>> 13a1a7f2
        self.output = Linear(output_dim, 1).to(device)

        # Message passing layers
        self.conv1 = self.init_gat_layer(hidden_dim, hidden_dim, heads_1)  # change name
        edge_dim = hidden_dim
        hidden_dim = heads_1 * hidden_dim

        self.conv2 = self.init_gat_layer(hidden_dim, edge_dim, heads_2)  # change name
<<<<<<< HEAD
        hidden_dim = heads_2 * hidden_dim
=======
>>>>>>> 13a1a7f2

        # Nonlinear activation
        self.dropout = Dropout(dropout)  # change name
        self.leaky_relu = LeakyReLU()

        # Initialize weights
        self.init_weights()

    # --- Class methods ---
    @classmethod
    def get_relation_types(cls):
        return cls.relation_types

<<<<<<< HEAD
    # --- Architecture ---
=======
    # --- Initialize architecture ---
>>>>>>> 13a1a7f2
    def init_linear_layer(self, hidden_dim, my_dict):
        linear_layer = dict()
        for key, dim in my_dict.items():
            linear_layer[key] = nn.Linear(dim, hidden_dim, device=self.device)
        return linear_layer

    def init_gat_layer(self, hidden_dim, edge_dim, heads):
        gat_dict = dict()
        for r in self.get_relation_types():
            is_same = True if r[0] == r[2] else False
            init_gat = self.init_gat_same if is_same else self.init_gat_mixed
            gat_dict[r] = init_gat(hidden_dim, edge_dim, heads)
        return HeteroConv(gat_dict, aggr="sum")

    def init_gat_same(self, hidden_dim, edge_dim, heads):
        gat_layer = GATConv(
            -1,
            hidden_dim,
            dropout=self.dropout,
            edge_dim=edge_dim,
            heads=heads,
        )
        return gat_layer

    def init_gat_mixed(self, hidden_dim, edge_dim, heads):
        gat_layer = GATConv(
            (hidden_dim, hidden_dim),
            hidden_dim,
            add_self_loops=False,
            edge_dim=edge_dim,
            heads=heads,
        )
        return gat_layer

    def init_weights(self):
        """
        Initializes linear layers.

        Parameters
        ----------
        None

        Returns
        -------
        None

        """
<<<<<<< HEAD
        for layer in [self.output, self.input_nodes]:
            for param in layer.parameters():
                if len(param.shape) > 1:
                    init.kaiming_normal_(param)
                else:
                    init.zeros_(param)

    def activation(self, x_dict):
        """
        Applies nonlinear activation

        Parameters
        ----------
        x_dict : dict
            Dictionary that maps node/edge types to feature matrices.

        Returns
        -------
        dict
            Feature matrices with activation applied.

        """
        x_dict = {key: self.leaky_relu(x) for key, x in x_dict.items()}
        x_dict = {key: self.dropout(x) for key, x in x_dict.items()}
        return x_dict

=======
        # Output layer
        for params in self.output.parameters():
            if len(params.shape) > 1:
                init.kaiming_normal_(params)
            else:
                init.zeros_(params)

    # --- Generate prediction ---
>>>>>>> 13a1a7f2
    def forward(self, x_dict, edge_index_dict, edge_attr_dict):
        # Input - Nodes
        x_dict = {key: f(x_dict[key]) for key, f in self.input_nodes.items()}
        x_dict = self.activation(x_dict)

        # Input - Edges
        for key, f in self.input_edges.items():
            edge_attr_dict[key] = f(edge_attr_dict[key])
        edge_attr_dict = self.activation(edge_attr_dict)

        # Convolutional layers
        x_dict = self.conv1(
            x_dict, edge_index_dict, edge_attr_dict=edge_attr_dict
        )
        x_dict = self.conv2(
            x_dict, edge_index_dict, edge_attr_dict=edge_attr_dict
        )

        # Output
        x_dict = self.output(x_dict["proposal"])
        return x_dict

<<<<<<< HEAD
=======
    def activation(self, x_dict):
        """
        Applies nonlinear activation

        Parameters
        ----------
        x_dict : dict
            Dictionary that maps node/edge types to feature matrices.

        Returns
        -------
        dict
            Feature matrices with activation applied.

        """
        x_dict = {key: self.leaky_relu(x) for key, x in x_dict.items()}
        x_dict = {key: self.dropout(x) for key, x in x_dict.items()}
        return x_dict

>>>>>>> 13a1a7f2

class MultiModalHGAT(HeteroGNN):
    pass<|MERGE_RESOLUTION|>--- conflicted
+++ resolved
@@ -57,7 +57,6 @@
         self.dropout = dropout
 
         # Feature vector sizes
-<<<<<<< HEAD
         hidden_dim = scale_hidden_dim* np.max(list(node_dict.values()))
         output_dim = heads_1 * heads_2 * hidden_dim
 
@@ -68,14 +67,6 @@
             self.input_nodes[key] = nn.Linear(d, hidden_dim, device=device)
         for key, d in edge_dict.items():
             self.input_edges[key] = nn.Linear(d, hidden_dim, device=device)
-=======
-        hidden_dim = scale_hidden_dim * np.max(list(node_dict.values()))
-        output_dim = heads_1 * heads_2 * hidden_dim
-
-        # Linear layers
-        self.input_nodes = self.init_linear_layer(hidden_dim, node_dict)
-        self.input_edges = self.init_linear_layer(hidden_dim, edge_dict)
->>>>>>> 13a1a7f2
         self.output = Linear(output_dim, 1).to(device)
 
         # Message passing layers
@@ -84,10 +75,6 @@
         hidden_dim = heads_1 * hidden_dim
 
         self.conv2 = self.init_gat_layer(hidden_dim, edge_dim, heads_2)  # change name
-<<<<<<< HEAD
-        hidden_dim = heads_2 * hidden_dim
-=======
->>>>>>> 13a1a7f2
 
         # Nonlinear activation
         self.dropout = Dropout(dropout)  # change name
@@ -101,11 +88,7 @@
     def get_relation_types(cls):
         return cls.relation_types
 
-<<<<<<< HEAD
     # --- Architecture ---
-=======
-    # --- Initialize architecture ---
->>>>>>> 13a1a7f2
     def init_linear_layer(self, hidden_dim, my_dict):
         linear_layer = dict()
         for key, dim in my_dict.items():
@@ -153,7 +136,6 @@
         None
 
         """
-<<<<<<< HEAD
         for layer in [self.output, self.input_nodes]:
             for param in layer.parameters():
                 if len(param.shape) > 1:
@@ -180,16 +162,6 @@
         x_dict = {key: self.dropout(x) for key, x in x_dict.items()}
         return x_dict
 
-=======
-        # Output layer
-        for params in self.output.parameters():
-            if len(params.shape) > 1:
-                init.kaiming_normal_(params)
-            else:
-                init.zeros_(params)
-
-    # --- Generate prediction ---
->>>>>>> 13a1a7f2
     def forward(self, x_dict, edge_index_dict, edge_attr_dict):
         # Input - Nodes
         x_dict = {key: f(x_dict[key]) for key, f in self.input_nodes.items()}
@@ -212,28 +184,6 @@
         x_dict = self.output(x_dict["proposal"])
         return x_dict
 
-<<<<<<< HEAD
-=======
-    def activation(self, x_dict):
-        """
-        Applies nonlinear activation
-
-        Parameters
-        ----------
-        x_dict : dict
-            Dictionary that maps node/edge types to feature matrices.
-
-        Returns
-        -------
-        dict
-            Feature matrices with activation applied.
-
-        """
-        x_dict = {key: self.leaky_relu(x) for key, x in x_dict.items()}
-        x_dict = {key: self.dropout(x) for key, x in x_dict.items()}
-        return x_dict
-
->>>>>>> 13a1a7f2
 
 class MultiModalHGAT(HeteroGNN):
     pass
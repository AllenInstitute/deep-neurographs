"""
Created on Sat November 04 15:30:00 2023

@author: Anna Grim
@email: anna.grim@alleninstitute.org

Routines for running inference with a model that classifies edge proposals.

"""

import numpy as np
import torch
from torch.nn.functional import sigmoid
from torch.utils.data import DataLoader

from deep_neurographs import graph_utils as gutils
from deep_neurographs import img_utils
from deep_neurographs import reconstruction as build
from deep_neurographs import img_utils, utils
from deep_neurographs.machine_learning import (
    feature_generation,
    gnn_utils,
    ml_utils,
)
from deep_neurographs.machine_learning.gnn_utils import toCPU

<<<<<<< HEAD
BATCH_SIZE = 1600
=======

from time import time

BATCH_SIZE_PROPOSALS = 1600
>>>>>>> bdcb3ec6


def run(
    neurograph,
    model_type,
    model_path,
    img_path,
    labels_path,
    proposals,
    search_radius,
    batch_size=BATCH_SIZE,
    confidence_threshold=0.7,
):
    """
    ...

    Parameters
    ----------
    neurograph : NeuroGraph
        Graph that inference will be performed on.
    model_type : str
        Type of machine learning model used to perform inference.
    model_path : str
        Path to model parameters.
    img : str
        Image stored in a GCS bucket.
    labels_path : str
        Path to a segmentation mask stored in a GCS bucket.
    proposals : dict
        Proposals to be classified as accept or reject.
    search_radius : float
        Search radius used to generate proposals.
    batch_size : int
        Number of proposals to generate features for and classify at a given
        time
    confidence_threshold : float
        Threshold on acceptance probability for proposals.

    Returns
    -------
    NeuroGraph
        Updated graph with accepted proposals added as edges.
    list
        Accepted proposals.

    """
    # Initializations
    assert not gutils.cycle_exists(neurograph), "NeuroGraph contains cycle!"
    graph = neurograph.copy_graph()
    model = ml_utils.load_model(model_type, model_path)
    n_batches = 1 + len(proposals) // batch_size

    # Open images
    img_driver = "n5" if ".n5" in img_path else "zarr"
    labels_driver = "neuroglancer_precomputed"
    img = img_utils.open_tensorstore(img_path, img_driver)
    labels = img_utils.open_tensorstore(labels_path, labels_driver)

    # Open images
    img_driver = "n5" if ".n5" in img_path else "zarr"
    img = img_utils.open_tensorstore(img_path, img_driver)
    labels_driver = "neuroglancer_precomputed"
    labels = img_utils.open_tensorstore(labels_path, labels_driver)

    # Run
    accepts = []
    cnt = 1
    t0, t1 = utils.init_timers()
    chunk_size = max(int(n_batches * 0.02), 1)
    dists = np.argsort([neurograph.proposal_length(p) for p in proposals])
    for i, batch in enumerate(utils.get_batches(dists, batch_size)):
        # Prediction
        accepts_i, graph = predict(
            neurograph,
            graph,
            img,
            labels,
<<<<<<< HEAD
            [proposals[j] for j in batch],
=======
            proposals_i,
>>>>>>> bdcb3ec6
            model,
            model_type,
            search_radius,
            confidence_threshold=confidence_threshold,
        )

        # Merge proposals
        neurograph = build.fuse_branches(neurograph, accepts_i)
        accepts.extend(accepts_i)

        # Report progress
        if i >= cnt * chunk_size:
            cnt, t1 = utils.report_progress(
                i + 1, n_batches, chunk_size, cnt, t0, t1
            )
            t0, t1 = utils.init_timers()
    return neurograph, accepts


def predict(
    neurograph,
    graph,
    img,
    labels,
    proposals,
    model,
    model_type,
    search_radius,
    confidence_threshold=0.7,
):
    # Generate features
    features = feature_generation.run(
        neurograph,
        model_type,
        search_radius,
        img,
        labels=labels,
        proposals=proposals,
    )
    dataset = ml_utils.init_dataset(neurograph, features, model_type)

    # Run model
    idx_to_edge = get_idxs(dataset, model_type)
    proposal_probs = run_inference(dataset, model, model_type)
    accepts, graph = build.get_accepted_proposals(
        neurograph,
        graph,
        proposal_probs,
        idx_to_edge,
        search_radius,
        high_threshold=0.9,
        threshold=confidence_threshold,
    )
    return accepts, graph


def run_inference(dataset, model, model_type):
    if "Graph" in model_type:
        return run_graph_model(dataset.data, model, model_type)
    elif "Net" in model_type:
        model.eval()
        hat_y = []
        data = dataset["dataset"]
        for batch in DataLoader(data, batch_size=32, shuffle=False):
            # Run model
            with torch.no_grad():
                x_i = batch["inputs"]
                hat_y_i = sigmoid(model(x_i))

            # Postprocess
            hat_y_i = np.array(hat_y_i)
            hat_y.extend(hat_y_i[:, 0].tolist())
    else:
        data = dataset["dataset"]
        hat_y = model.predict_proba(data["inputs"])[:, 1]
    return np.array(hat_y)


def run_graph_model(data, model, model_type):
    model.eval()
    with torch.no_grad():
        if "Hetero":
            x_dict, edge_index_dict, edge_attr_dict = gnn_utils.get_inputs(
                data, model_type
            )
            hat_y = sigmoid(model(x_dict, edge_index_dict, edge_attr_dict))
            idx = len(data["proposal"]["y"])
        else:
            x, edge_index = gnn_utils.get_inputs(data, model_type)
            hat_y = sigmoid(model(x, edge_index))
            idx = len(data.proposals)
    return toCPU(hat_y[0:idx, 0])


# --- utils ---
def get_idxs(dataset, model_type):
    """
    Gets dictionary from "dataset" that maps indices (from feature matrix) to
    proposal ids.

    Parameters
    ----------
    dataset : ProposalDataset
        Dataset that contains features generated from proposals.
    model_type : str
        Type of model used to perform inference.

    Returns
    -------
    dict
        Dictionary that maps indices (from feature matrix) to proposal ids.

    """
    if "Graph" in model_type:
        return dataset.idxs_proposals["idx_to_edge"]
    else:
        return dataset["idx_to_edge"]<|MERGE_RESOLUTION|>--- conflicted
+++ resolved
@@ -24,14 +24,7 @@
 )
 from deep_neurographs.machine_learning.gnn_utils import toCPU
 
-<<<<<<< HEAD
 BATCH_SIZE = 1600
-=======
-
-from time import time
-
-BATCH_SIZE_PROPOSALS = 1600
->>>>>>> bdcb3ec6
 
 
 def run(
@@ -109,11 +102,7 @@
             graph,
             img,
             labels,
-<<<<<<< HEAD
             [proposals[j] for j in batch],
-=======
-            proposals_i,
->>>>>>> bdcb3ec6
             model,
             model_type,
             search_radius,

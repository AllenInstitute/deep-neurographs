"""
Created on Sat November 04 15:30:00 2023

@author: Anna Grim
@email: anna.grim@alleninstitute.org

Routines for running inference on models that classify edge proposals.

"""

from copy import deepcopy
from random import sample

import fastremap
import networkx as nx
import numpy as np
import torch
from time import time
from torch.nn.functional import sigmoid
from torch.utils.data import DataLoader

from deep_neurographs import graph_utils as gutils
from deep_neurographs import reconstruction as build
from deep_neurographs import utils
from deep_neurographs.machine_learning import feature_generation
from deep_neurographs.machine_learning import ml_utils
from deep_neurographs.neurograph import NeuroGraph

BATCH_SIZE_PROPOSALS = 1000
CHUNK_SHAPE = (256, 256, 256)


def run(
    neurograph,
    model_type,
    model_path,
    img_path,
    labels_path,
    proposals,
    batch_size_proposals=BATCH_SIZE_PROPOSALS,
    confidence_threshold=0.7,
    seeds=None,
):
    if seeds:
        run_with_seeds(
            neurograph,
            model_path,
            model_type,
            img_path,
            labels_path,
            proposals,
            seeds,
            batch_size_proposals=batch_size_proposals,
            confidence_threshold=confidence_threshold,
        )
    else:
        run_without_seeds(
            neurograph,
            model_path,
            model_type,
            img_path,
            labels_path,
            proposals,
            batch_size_proposals=batch_size_proposals,
            confidence_threshold=confidence_threshold,
        )


def run_with_seeds(
    neurograph,
    model_path,
    model_type,
    img_path,
    labels_path,
    proposals,
    seeds,
    batch_size_proposals=BATCH_SIZE_PROPOSALS,
    confidence_threshold=0.7,
    output_dir=None,
):
    # build seed graphs
    # --> grow graph to some limit
    # --> run inference on each seed graph in parellel
    # --> sequentially combine results
    # --> repeat
    # check whether any proposals remain
    # --> call run_without_seeds
    pass


def run_without_seeds(
    neurograph,
    model_path,
    model_type,
    img_path,
    labels_path,
    proposals,
    batch_size_proposals=BATCH_SIZE_PROPOSALS,
    confidence_threshold=0.7,
    progress_bar=True,
):
    # Initializations
    dists = [neurograph.proposal_length(edge) for edge in proposals]
    batches = utils.get_batch(np.argsort(dists), batch_size_proposals)
    model = ml_utils.load_model(model_type, model_path)
    n_batches = 1 + len(proposals) // BATCH_SIZE_PROPOSALS
    print("# batches:", n_batches)

<<<<<<< HEAD
    # Open Images
    

=======
>>>>>>> 2d9c6f08
    # Run
    preds = []
    progress_cnt = 1
    t0, t1 = utils.init_timers()
    chunk_size = max(int(n_batches * 0.02), 1)
    for i, batch in enumerate(batches):
        # Prediction
        t2 = time()
        proposals_i = [proposals[j] for j in batch]
        preds_i = predict(
            neurograph,
            img_path,
            labels_path,
            proposals_i,
            model,
            model_type,
            confidence_threshold=confidence_threshold,
        )

        # Merge proposals
        t2 = time()
        preds.extend(preds_i)
        stop
        neurograph = build.fuse_branches(neurograph, preds_i)
        print("fuse_branches():", time() - t2)
        
        # Report progress
        if i > progress_cnt * chunk_size and progress_bar:
            progress_cnt, t1 = report_progress(
                i, n_batches, chunk_size, progress_cnt, t0, t1
            )
            t0, t1 = utils.init_timers()

    return neurograph, preds


def predict(
    neurograph,
    img_path,
    labels_path,
    proposals,
    model,
    model_type,
    confidence_threshold=0.7,
):
    # Generate features
    t3 = time()
<<<<<<< HEAD
    features = feature_generation.run(
=======
    features = extracter.generate_features(
>>>>>>> 2d9c6f08
        neurograph,
        model_type,
        img_path,
        labels_path=labels_path,
        proposals=proposals,
    )
    dataset = ml_utils.init_dataset(neurograph, features, model_type)
    print("   generate_features():", time() - t3)

    # Run model
    t3 = time()
    proposal_probs = run_model(dataset, model, model_type)
    print("   run_model():", time() - t3)
    
    t3 = time()
    proposal_preds = build.get_reconstruction(
        neurograph,
        proposal_probs,
        dataset["idx_to_edge"],
        high_threshold=0.95,
        low_threshold=confidence_threshold,
    )
    print("   get_reconstruction():", time() - t3)
    return proposal_preds


def build_from_soma(
    neurograph, labels_path, chunk_origin, chunk_shape=CHUNK_SHAPE, n_hops=1
):
    swc_ids = get_swc_ids(labels_path, chunk_origin, chunk_shape)
    seed_neurograph = build_seed_neurograph(neurograph, swc_ids)
    return seed_neurograph


def get_swc_ids(path, xyz, chunk_shape, from_center=True):
    img = utils.open_tensorstore(path, "neuroglancer_precomputed")
    img = utils.read_tensorstore(
        img, xyz, chunk_shape, from_center=from_center
    )
    return set(fastremap.unique(img).astype(int))


def build_seed_neurograph(neurograph, swc_ids):
    seed_neurograph = NeuroGraph()
    for nodes in nx.connected_components(neurograph):
        i = sample_singleton(nodes)
        swc_id = int(neurograph.nodes[i]["swc_id"])
        if swc_id in swc_ids:
            seed_neurograph.update(neurograph.subgraph(nodes))
            seed_neurograph.add_swc_id(swc_id)
    return seed_neurograph


def sample_singleton(my_container):
    return sample(my_container, 1)[0]


def build_from_boundary(neurograph, pred_neurograph, boundary_components):
    new_bdd = list()
    for c in boundary_components:
        pred_neurograph, bdd = expand_boundary(neurograph, pred_neurograph, c)
        new_bdd.extend(bdd)
    return pred_neurograph, new_bdd


def expand_boundary(neurograph, pred_neurograph, component):
    bdd = list()
    for i in component:
        for j in neurograph.nodes[i]["proposals"]:
            # Extract proposals info
            edge = frozenset({i, j})
            swc_id = int(neurograph.nodes[j]["swc_id"])

            # Add component to graph
            if swc_id not in pred_neurograph.swc_ids:
                c = gutils.get_component(neurograph, j)
                pred_neurograph.add_swc_id(swc_id)
                pred_neurograph = ingest_subgraph(
                    neurograph, pred_neurograph, c
                )
                bdd.append(c)

            # Add proposal to graph
            pred_neurograph.proposals[edge] = deepcopy(
                neurograph.proposals[edge]
            )
            pred_neurograph.nodes[i]["proposals"].add(j)
            pred_neurograph.nodes[j]["proposals"].add(i)

    return pred_neurograph, bdd


def ingest_subgraph(neurograph_1, neurograph_2, node_subset):
    # Add structural components
    subgraph = nx.subgraph(neurograph_1, node_subset)
    neurograph_2.add_nodes_from(node_subset)
    neurograph_2.add_edges_from(subgraph.edges)

    # Add attributes
    for node in node_subset:
        neurograph_2.nodes[node].update(neurograph_1.nodes[node])
        neurograph_2.nodes[node]["proposals"] = set()

    for edge in subgraph.edges:
        neurograph_2.edges[edge].update(neurograph_1.edges[edge])

    return neurograph_2


def run_model(dataset, model, model_type):
    data = dataset["dataset"]
    if "Net" in model_type:
        model.eval()
        hat_y = []
        for batch in DataLoader(data, batch_size=32, shuffle=False):
            # Run model
            with torch.no_grad():
                x_i = batch["inputs"]
                hat_y_i = sigmoid(model(x_i))

            # Postprocess
            hat_y_i = np.array(hat_y_i)
            hat_y.extend(hat_y_i.tolist())
    else:
        hat_y = model.predict_proba(data["inputs"])[:, 1]
    return np.array(hat_y)


# Utils
def report_progress(current, total, chunk_size, cnt, t0, t1):
    eta = get_eta(current, total, chunk_size, t1)
    runtime = get_runtime(current, total, chunk_size, t0, t1)
    utils.progress_bar(current, total, eta=eta, runtime=runtime)
    return cnt + 1, time()


def get_eta(current, total, chunk_size, t0, return_str=True):
    chunk_runtime = time() - t0
    remaining = total - current
    eta = remaining * (chunk_runtime / chunk_size)
    t, unit = utils.time_writer(eta)
    return f"{round(t, 4)} {unit}" if return_str else eta


def get_runtime(current, total, chunk_size, t0, t1):
    eta = get_eta(current, total, chunk_size, t1, return_str=False)
    total_runtime = time() - t0 + eta
    t, unit = utils.time_writer(total_runtime)
    return f"{round(t, 4)} {unit}"<|MERGE_RESOLUTION|>--- conflicted
+++ resolved
@@ -106,12 +106,6 @@
     n_batches = 1 + len(proposals) // BATCH_SIZE_PROPOSALS
     print("# batches:", n_batches)
 
-<<<<<<< HEAD
-    # Open Images
-    
-
-=======
->>>>>>> 2d9c6f08
     # Run
     preds = []
     progress_cnt = 1
@@ -159,11 +153,7 @@
 ):
     # Generate features
     t3 = time()
-<<<<<<< HEAD
     features = feature_generation.run(
-=======
-    features = extracter.generate_features(
->>>>>>> 2d9c6f08
         neurograph,
         model_type,
         img_path,

--- conflicted
+++ resolved
@@ -341,11 +341,8 @@
 
 def transform_path(profile_path):
     profile_path = np.array([utils.to_voxels(xyz) for xyz in profile_path])
-<<<<<<< HEAD
     if profile_path.shape[0] < 5:
         profile_path = check_degenerate(profile_path)
-=======
->>>>>>> 67a1d23a
     profile_path = geometry.sample_curve(profile_path, N_PROFILE_PTS)
     return profile_path
 
@@ -354,7 +351,6 @@
     return np.array([xyz - bbox["min"] for xyz in profile_path], dtype=int)
 
 
-<<<<<<< HEAD
 def check_degenerate(profile_path):
     """
     Checks whether "profile_path" contains at least two unique points. If
@@ -379,8 +375,6 @@
     return profile_path
 
 
-=======
->>>>>>> 67a1d23a
 def get_bbox(neurograph, xyz_arr):
     return {
         "min": np.floor(np.min(xyz_arr, axis=0)).astype(int),

"""
Created on Sat July 15 9:00:00 2023

@author: Anna Grim
@email: anna.grim@alleninstitute.org


Implementation of a custom subclass of Networkx.Graph called "FragmentsGraph".
After initializing an instance of this subclass, the graph is built by reading
and processing SWC files (i.e. neuron fragments). It then stores the relevant
information into the graph structure.

    Graph Construction Algorithm:
        1. Read Neuron Fragments
            Reads SWC files and stores the contents in a dictionary with the
            keys: "id", "xyz", "radius", "pid", and "swc_id". Each SWC file is
            assumed to contain uniformly spaced points, each separated by 1
            voxel.

        2. Extract Irreducibles
            Finds the components of the irreducible subgraph from each SWC
            file. The irreducible components of a graph are the following:
                (1) Leafs: Nodes of degree 1
                (2) Branchings: Nodes of degree 3+
                (3) Edges: Paths between irreducible nodes

        3. Add Irreducibles
            to do...

"""

from copy import deepcopy
from io import StringIO
from numpy import concatenate
from scipy.spatial import KDTree
from tqdm import tqdm

import networkx as nx
import numpy as np
import zipfile

from deep_neurographs import generate_proposals
from deep_neurographs.utils import (
    geometry_util as geometry,
    graph_util as gutil,
    swc_util,
    util,
)
from deep_neurographs.machine_learning import groundtruth_generation


class FragmentsGraph(nx.Graph):
    """
    Custom subclass of NetworkX.Graph constructed from neuron fragments. The
    graph's nodes are irreducible, meaning each node has either degree 1
    (leaf) or degree 3+ (branching points). Each edge has an attribute that
    stores a dense path of points connecting irreducible nodes. Additionally,
    the graph has an attribute called "proposals", which is a set of potential
    connections between pairs of neuron fragments.

    """

    def __init__(
        self,
        anisotropy=(1.0, 1.0, 1.0),
        min_size=30.0,
        node_spacing=1,
        prune_depth=16.0,
        segmentation_path=None,
        smooth_bool=True,
        somas_path=None,
        verbose=False,
    ):
        """
        Initializes an instance of FragmentsGraph.

        Parameters
        ----------
        anisotropy : Tuple[int], optional
            Image to physical coordinates scaling factors to account for the
            anisotropy of the microscope. The default is (1.0, 1.0, 1.0).
        min_size : float, optional
            Minimum path length of swc files that are loaded into the
            FragmentsGraph. The default is 30.0 microns.
        node_spacing : int, optional
            Sampling rate for nodes in FragmentsGraph. Every "node_spacing"
            node is retained.
        prune_depth : int, optional
            Branches with length less than "prune_depth" microns are removed.
            The default is 16.0 microns.
        segmentation_path : str, optional
            Path to segmentation stored in GCS bucket. The default is None.
        smooth_bool : bool, optional
            Indication of whether to smooth xyz coordinates from SWC files.
            The default is True.
        somas_path : str, optional
            Path to a txt file containing xyz coordinates of detected somas.
            The default is None.
        verbose : bool, optional
            Indication of whether to display a progress bar while building
            FragmentsGraph. The default is True.

        Returns
        -------
        None

        """
        # Call parent class
        super(FragmentsGraph, self).__init__()

        # Loaders
        self.graph_loader = gutil.GraphLoader(
            anisotropy=anisotropy,
            min_size=min_size,
            node_spacing=node_spacing,
            prune_depth=prune_depth,
            segmentation_path=segmentation_path,
            smooth_bool=smooth_bool,
            somas_path=somas_path,
            verbose=verbose,
        )
        self.swc_reader = swc_util.Reader(anisotropy, min_size)

        # Instance attributes - Graph
        self.anisotropy = anisotropy
        self.leaf_kdtree = None
        self.node_cnt = 0
        self.node_spacing = node_spacing
        self.soma_ids = set()
        self.swc_ids = set()
        self.verbose = verbose
        self.xyz_to_edge = dict()

        # Instance attributes - Proposals
        self.merged_ids = set()
        self.proposals = set()

    # --- Build Graph --
    def load_fragments(self, fragments_pointer):
        """
        Loads fragments into "self" by reading SWC files stored on either the
        cloud or local machine, then extracts the irreducible components from
        from each SWC file.

        Parameters
        ----------
        fragments_pointer : Any
            Pointer to SWC files to be loaded, see "swc_util.Reader" for
            documentation.

        Returns
        -------
        None

        """
        swc_dicts = self.swc_reader.load(fragments_pointer)
        irreducibles_list = self.graph_loader.get_irreducibles(swc_dicts)
        while len(irreducibles_list):
            irreducibles = irreducibles_list.pop()
            self.add_irreducibles(irreducibles)

    def add_irreducibles(self, irreducibles):
        """
        Adds the irreducibles from a connected component to "self".

        Parameters
        ----------
        irreducibles : dict
            Dictionary containing the irreducibles of a connected component to
            be added to "self". This dictionary must contain the keys: "leaf",
            "branching", "edge", "swc_id", and "is_soma".

        Returns
        -------
        None

        """
        swc_id = irreducibles["swc_id"]
        if swc_id not in self.swc_ids:
            # Nodes
            ids = self.__add_nodes(irreducibles, "leaf", dict())
            ids = self.__add_nodes(irreducibles, "branching", ids)

            # Edges
            for (i, j), attrs in irreducibles["edge"].items():
                edge = (ids[i], ids[j])
                self.__add_edge(edge, attrs, swc_id)

            # SWC ID
            self.swc_ids.add(swc_id)
            if irreducibles["is_soma"]:
                self.soma_ids.add(swc_id)

<<<<<<< HEAD
    # --- search graph ---
    def find_closest_edge(self, nodes, query_xyz):
        best_dist = np.inf
        best_edge = None
        for e in self.subgraph(nodes).edges:
            for xyz in self.edges[e]["xyz"]:
                dist = geometry.dist(query_xyz, xyz)
                if dist < best_dist:
                    best_dist = dist
                    best_edge = e
        return best_edge

    def find_fragments_by_ids(self, swc_ids):
        fragments = dict()
        for nodes in nx.connected_components(self):
            i = util.sample_once(nodes)
            if self.nodes[i]["swc_id"] in swc_ids:
                swc_id = self.nodes[i]["swc_id"]
                fragments[swc_id] = nodes
        return fragments
=======
    def load_somas(self, somas_path, segmentation_path):
        driver = "neuroglancer_precomputed"
        img_reader = img_util.TensorStoreReader(segmentation_path, driver)
        merge_mistakes = set()
        for xyz_str in tqdm(util.read_txt(somas_path), desc="Load Somas"):
            # Get segment id
            xyz = ast.literal_eval(xyz_str)
            voxel = img_util.to_voxels(xyz, self.anisotropy)
            swc_id = str(img_reader.img[voxel].read().result())

            # Check for collision
            if swc_id in self.soma_ids:
                merge_mistakes.add(swc_id)
            else:
                self.soma_ids.add(swc_id)
        self.break_fragments(merge_mistakes)
>>>>>>> f830b7c4

    def get_leafs(self):
        """
        Gets all leaf nodes in graph.

        Parameters
        ----------
        None

        Returns
        -------
        List[int]
            Leaf nodes in graph.

        """
<<<<<<< HEAD
        return [i for i in self.nodes if self.is_leaf(i)]
=======
        zip_path = "./detected_merges.zip"
        with zipfile.ZipFile(zip_path, "w") as zip_writer:
            for nodes in nx.connected_components(self):
                i = util.sample_once(nodes)
                if self.nodes[i]["swc_id"] in swc_ids:
                    self.to_zipped_swc(zip_writer, nodes, None)
        print("# Merged Fragments:", len(swc_ids))
>>>>>>> f830b7c4

    # --- update graph structure ---
    def __add_nodes(self, irreducibles, node_type, node_ids):
        """
        Adds a set of "node_type" nodes from "irreducibles" to "self".

        Parameters
        ----------
        irreducibles : dict
            Dictionary containing the irreducibles of some connected component
            being added to "self".
        node_type : str
            Type of node being added to "self". This value must be either
            'leaf' or 'branching'.
        node_ids : dict
            Dictionary containing conversion from a node id in "irreducibles"
            to the corresponding node id in "self".

        Returns
        -------
        dict
            Updated with corresponding node ids that were added in for loop.

        """
        for i in irreducibles[node_type].keys():
            cur_id = self.node_cnt + 1
            self.add_node(
                cur_id,
                proposals=set(),
                radius=irreducibles[node_type][i]["radius"],
                swc_id=irreducibles["swc_id"],
                xyz=irreducibles[node_type][i]["xyz"],
            )
            self.node_cnt += 1
            node_ids[i] = cur_id
        return node_ids

    def __add_edge(self, edge, attrs, swc_id):
        """
        Adds an edge to "self".

        Parameters
        ----------
        edge : tuple
            Edge to be added.
        attrs : dict
            Dictionary of attributes of "edge" obtained from an swc file.
        swc_id : str
            swc id corresponding to edge.

        Returns
        -------
        None

        """
        i, j = tuple(edge)
        self.add_edge(
            i,
            j,
            length=attrs["length"],
            radius=attrs["radius"],
            xyz=attrs["xyz"],
            swc_id=swc_id,
        )
        self.xyz_to_edge.update({tuple(xyz): edge for xyz in attrs["xyz"]})

    def absorb_reducibles(self):
        """
        Absorbs reducible nodes (i.e. nodes with degree 2) in the graph by
        merging them into their neighboring nodes.

        Parameters
        ----------
        None

        Returns
        -------
        None

        """
        nodes = deepcopy(self.nodes)
        for i in tqdm(nodes):
            nbs = list(self.neighbors(i))
            if len(nbs) == 2 and len(self.nodes[i]["proposals"]) == 0:
                # Concatenate attributes
                len_1 = self.edges[i, nbs[0]]["length"]
                len_2 = self.edges[i, nbs[1]]["length"]
                xyz = self.branches(i, key="xyz", ignore_reducibles=False)
                radius = self.branches(i, key="radius", ignore_reducibles=False)
                attrs = {
                    "length": len_1 + len_2,
                    "radius": concatenate([np.flip(radius[0]), radius[1]]),
                    "xyz": concatenate([np.flip(xyz[0], axis=0), xyz[1]]),
                }

                # Update graph
                self.__add_edge(nbs, attrs, self.nodes[i]["swc_id"])
                self.remove_node(i)

    def split_edge(self, edge, attrs, idx):
        """
        Splits "edge" into two distinct edges by making the subnode at "idx" a
        new node in "self".

        Parameters
        ----------
        edge : tuple
            Edge to be split.
        attrs : dict
            Attributes of "edge".
        idx : int
            Index of subnode that will become a new node in "self".

        Returns
        -------
        int
            Node ID of node that was created.

        """
        # Remove old edge
        (i, j) = edge
        self.remove_edge(i, j)

        # Create node
        node_id = self.node_cnt + 1
        self.add_node(
            node_id,
            proposals=set(),
            radius=attrs["radius"][idx],
            swc_id=attrs["swc_id"],
            xyz=tuple(attrs["xyz"][idx]),
        )
        self.node_cnt += 1

        # Create edges
        n = len(attrs["xyz"])
        attrs_1 = {k: v[np.arange(idx + 1)] for k, v in attrs.items()}
        attrs_2 = {k: v[np.arange(idx, n)] for k, v in attrs.items()}
        self.__add_edge((i, node_id), attrs_1, attrs["swc_id"])
        self.__add_edge((node_id, j), attrs_2, attrs["swc_id"])
        return node_id

    def copy_graph(self, add_attrs=False):
        graph = nx.Graph()
        nodes = deepcopy(self.nodes(data=add_attrs))
        graph.add_nodes_from(nodes)
        if add_attrs:
            for edge in self.edges:
                i, j = tuple(edge)
                graph.add_edge(i, j, **self.get_edge_data(i, j))
        else:
            graph.add_edges_from(deepcopy(self.edges))
        return graph

    # --- Proposal Generation ---
    def generate_proposals(
        self,
        search_radius,
        complex_bool=False,
        groundtruth_graph=None,
        long_range_bool=False,
        proposals_per_leaf=3,
        trim_endpoints_bool=False,
    ):
        """
        Generates proposals from leaf nodes.

        Parameters
        ----------
        search_radius : float
            Search radius used to generate proposals.
        complex_bool : bool, optional
            Indication of whether to generate complex proposals. The default
            is False.
        groundtruth_graph : networkx.Graph, optional
            Ground truth graph. The default is None.
        long_range_bool : bool, optional
            Indication of whether to generate long range proposals. The
            default is False.
        proposals_per_leaf : int, optional
            Maximum number of proposals generated for each leaf. The default
            is 3.
        trim_endpoints_bool : bool, optional
            Indication of whether to trim endpoints. The default is False.

        Returns
        -------
        None

        """
        # Main
        self.reset_proposals()
        self.set_proposals_per_leaf(proposals_per_leaf)
        generate_proposals.run(
            self,
            search_radius,
            complex_bool=complex_bool,
            long_range_bool=long_range_bool,
            trim_endpoints_bool=trim_endpoints_bool,
        )

        # Set groundtruth
        if groundtruth_graph:
            self.gt_accepts = groundtruth_generation.run(
                self, groundtruth_graph
            )
        else:
            self.gt_accepts = set()

    def reset_proposals(self):
        """
        Deletes all previously generated proposals.

        Parameters
        ----------
        None

        Returns
        -------
        None

        """
        self.proposals = set()
        self.xyz_to_proposal = dict()
        for i in self.nodes:
            self.nodes[i]["proposals"] = set()

    def set_proposals_per_leaf(self, proposals_per_leaf):
        """
        Sets the maximum number of proposals per leaf as a class attribute.

        Parameters
        ----------
        proposals_per_leaf : int
            Maximum number of proposals per leaf.

        Returns
        -------
        None

        """
        self.proposals_per_leaf = proposals_per_leaf

    def add_proposal(self, i, j):
        """
        Adds proposal between nodes "i" and "j".

        Parameters
        ----------
        i : int
            Node id.
        j : int
            Node id

        Returns
        -------
        None

        """
        proposal = frozenset((i, j))
        self.nodes[i]["proposals"].add(j)
        self.nodes[j]["proposals"].add(i)
        self.xyz_to_proposal[tuple(self.nodes[i]["xyz"])] = proposal
        self.xyz_to_proposal[tuple(self.nodes[j]["xyz"])] = proposal
        self.proposals.add(proposal)

    def remove_proposal(self, proposal):
        """
        Removes an existing proposal between two nodes.

        Parameters
        ----------
        proposal : Frozenset[int]
            Pair of node ids corresponding to a proposal.

        Returns
        -------
        None

        """
        i, j = tuple(proposal)
        self.nodes[i]["proposals"].remove(j)
        self.nodes[j]["proposals"].remove(i)
        self.proposals.remove(proposal)

    def is_single_proposal(self, proposal):
        """
        Determines whether "proposal" is the only proposal generated for the
        corresponding nodes.

        Parameters
        ----------
        proposal : Frozenset[int]
            Pair of node ids corresponding to a proposal.

        Returns
        -------
        bool
            Indiciation of "proposal" is the only proposal generated for the
        corresponding nodes.

        """
        i, j = tuple(proposal)
        single_i = len(self.nodes[i]["proposals"]) == 1
        single_j = len(self.nodes[j]["proposals"]) == 1
        return single_i and single_j

    def is_valid_proposal(self, leaf, i, complex_bool):
        """
        Determines whether a pair of nodes would form a "valid" proposal. A
        proposal is said to be valid if (1) "leaf" and "i" do not have swc_ids
        contained in "self.soma_ids" and (2) "i" is a leaf if "complex_bool"
        is False.

        Parmeters
        ---------
        leaf : int
            Leaf node id.
        i : int
            node id.
        complex_bool : bool
            Indication of whether complex proposals are should be generated.

        Returns
        -------
        bool
            Indication of whether proposal is valid.

        """
        if i is not None:
            skip_soma = self.is_soma(i) and self.is_soma(leaf)
            skip_complex = self.degree[i] > 1 and not complex_bool
            return not (skip_soma or skip_complex)
        else:
            return False

    def list_proposals(self):
        """
        Lists proposals in self.

        Parameters
        ----------
        None

        Returns
        -------
        list
            Proposals.

        """
        return list(self.proposals)

    def proposal_connected_component(self, proposal):
        """
        Extracts the connected component that "proposal" belongs to in the
        proposal induced subgraph.

        Parameters
        ----------
        proposal : frozenset
            Proposal used to as the root to extract its connected component
            in the proposal induced subgraph.

        Returns
        -------
        List[Frozenset[int]]
            List of proposals in the connected component that "proposal"
            belongs to in the proposal induced subgraph.

        """
        queue = [proposal]
        visited = set()
        while len(queue) > 0:
            # Visit proposal
            p = queue.pop()
            visited.add(p)

            # Update queue
            for i in p:
                for j in self.nodes[i]["proposals"]:
                    p_ij = frozenset({i, j})
                    if p_ij not in visited:
                        queue.append(p_ij)
        return visited

    # -- KDTree --
    def init_kdtree(self, node_type):
        """
        Builds a KD-Tree from the xyz coordinates of the subset of nodes
        indicated by "node_type".

        Parameters
        ----------
        node_type : None or str
            Type of node used to build kdtree.

        Returns
        -------
        None

        """
        assert node_type in ["leaf", "proposal"]
        if node_type == "leaf":
            self.leaf_kdtree = self.get_kdtree(node_type="leaf")
        elif node_type == "proposal":
            self.proposal_kdtree = self.get_kdtree(node_type="proposal")

    def get_kdtree(self, node_type=None):
        """
        Builds KD-Tree from xyz coordinates across all nodes and edges.

        Parameters
        ----------
        node_type : None or str, optional
            Type of nodes used to build kdtree.

        Returns
        -------
        KDTree
            KD-Tree generated from xyz coordinates across all nodes and edges.

        """
        # Get xyz coordinates
        if node_type == "leaf":
            xyz_list = [self.nodes[i]["xyz"] for i in self.get_leafs()]
        elif node_type == "proposal":
            xyz_list = list(self.xyz_to_proposal.keys())
        else:
            xyz_list = list(self.xyz_to_edge.keys())
        return KDTree(xyz_list)

    def query_kdtree(self, xyz, d, node_type):
        """
        Parameters
        ----------
        xyz : int
            Node id.
        d : float
            Distance from "xyz" that is searched.

        Returns
        -------
        generator[tuple]
            Generator that generates the xyz coordinates cooresponding to all
            nodes within a distance of "d" from "xyz".

        """
        assert node_type in ["leaf", "proposal"]
        if node_type == "leaf":
            return geometry.query_ball(self.leaf_kdtree, xyz, d)
        elif node_type == "proposal":
            return geometry.query_ball(self.proposal_kdtree, xyz, d)

    # --- Proposal util ---
    def n_proposals(self):
        """
        Counts the number of proposals.

        Parameters
        ----------
        None

        Returns
        -------
        int
            Number of proposals in the graph.

        """
        return len(self.proposals)

    def is_simple(self, proposal):
        i, j = tuple(proposal)
        return True if self.is_leaf(i) and self.is_leaf(j) else False

    def simple_proposals(self):
        return set([p for p in self.proposals if self.is_simple(p)])

    def complex_proposals(self):
        return set([p for p in self.proposals if not self.is_simple(p)])

    def proposal_length(self, proposal):
        return self.dist(*tuple(proposal))

    def proposal_midpoint(self, proposal):
        i, j = tuple(proposal)
        return geometry.midpoint(self.nodes[i]["xyz"], self.nodes[j]["xyz"])

    def proposal_attr(self, proposal, attr):
        """
        Gets the attributes of nodes in "proposal".

        Parameters
        ----------
        proposal : Frozenset[int]
            Pair of nodes that form a proposal.
        attr : str
            Name of attribute to be returned.

        Returns
        -------
        numpy.ndarray
            Attributes of nodes in "proposal".

        """
        i, j = tuple(proposal)
        attrs = np.array([self.nodes[i][attr], self.nodes[j][attr]])
        return attrs.astype(int) if attr == "swc_id" else attrs

    def proposal_avg_radii(self, proposal):
        i, j = tuple(proposal)
        radii_i = self.branches(i, key="radius")
        radii_j = self.branches(j, key="radius")
        return np.array([avg_radius(radii_i), avg_radius(radii_j)])

    def proposal_directionals(self, proposal, depth):
        # Extract branches
        i, j = tuple(proposal)
        branches_i = [geometry.truncate_path(b, depth) for b in self.branches(i)]
        branches_j = [geometry.truncate_path(b, depth) for b in self.branches(j)]
        origin = self.proposal_midpoint(proposal)

        # Compute tangent vectors
        direction_i = geometry.get_directional(branches_i, origin, depth)
        direction_j = geometry.get_directional(branches_j, origin, depth)
        direction = geometry.tangent(self.proposal_attr(proposal, "xyz"))

        # Compute features
        inner_product_1 = abs(np.dot(direction, direction_i))
        inner_product_2 = abs(np.dot(direction, direction_j))
        if self.is_simple(proposal):
            inner_product_3 = np.dot(direction_i, direction_j)
        else:
            inner_product_3 = np.dot(direction_i, direction_j)
            if not self.is_simple(proposal):
                inner_product_3 = max(inner_product_3, -inner_product_3)
        return np.array([inner_product_1, inner_product_2, inner_product_3])

    def merge_proposal(self, proposal):
        i, j = tuple(proposal)
        somas_check = not (self.is_soma(i) and self.is_soma(j))
        if somas_check and self.check_proposal_degrees(i, j):
            # Dense attributes
            attrs = dict()
            self.nodes[i]["radius"] = 5.3141592
            self.nodes[j]["radius"] = 5.3141592
            for k in ["xyz", "radius"]:
                combine = np.vstack if k == "xyz" else np.array
                attrs[k] = combine([self.nodes[i][k], self.nodes[j][k]])

            # Sparse attributes
            if self.degree[i] == 1 and self.degree[j] == 1:
                e_i = (i, self.leaf_neighbor(i))
                e_j = (j, self.leaf_neighbor(j))
                len_ij = self.edges[e_i]["length"] + self.edges[e_j]["length"]
                attrs["length"] = len_ij
            elif self.degree[i] == 1:
                e_i = (i, self.leaf_neighbor(i))
                attrs["length"] = self.edges[e_i]["length"]
            else:
                e_j = (j, self.leaf_neighbor(j))
                attrs["length"] = self.edges[e_j]["length"]

            swc_id_i = self.nodes[i]["swc_id"]
            swc_id_j = self.nodes[j]["swc_id"]
            swc_id = swc_id_i if self.is_soma(i) else swc_id_j

            # Update graph
            self.merged_ids.add((swc_id_i, swc_id_j))
            self.upd_ids(swc_id, j if swc_id == swc_id_i else i)
            self.__add_edge((i, j), attrs, swc_id)
            self.proposals.remove(proposal)

    def check_proposal_degrees(self, i, j):
        one_leaf = self.degree[i] == 1 or self.degree[j] == 1
        branching = self.degree[i] > 2 or self.degree[j] > 2
        return one_leaf and not branching

    def upd_ids(self, swc_id, r):
        """
        Updates the swc_id of all nodes connected to "r".

        Parameters
        ----------
        swc_id : str
            Segment id.
        r : int
            Node.

        Returns
        -------
        None

        """
        queue = [r]
        visited = set()
        while len(queue) > 0:
            i = queue.pop()
            self.nodes[i]["swc_id"] = swc_id
            visited.add(i)
            for j in [j for j in self.neighbors(i) if j not in visited]:
                queue.append(j)

    def n_nearby_leafs(self, proposal, radius):
        """
        Counts the number of nearby leaf nodes within a specified radius from
        a proposal.

        Parameters
        ----------
        proposal : frozenset
            Pproposal for which nearby leaf nodes are to be counted.
        radius : float
            The radius within which to search for nearby leaf nodes.

        Returns
        -------
        int
            Number of nearby leaf nodes within a specified radius from
            a proposal.

        """
        xyz = self.proposal_midpoint(proposal)
        return len(self.query_kdtree(xyz, radius, "leaf")) - 1

    # --- util ---
    def is_soma(self, node_or_swc):
        """
        Determines whether "node_or_swc" corresponds to a soma.

        Parameters
        ----------
        node_or_swc : str
            node or swc id to be checked.

        Returns
        -------
        bool
            Indication of whether "node_or_swc" corresponds to a soma.

        """
        assert type(node_or_swc) in [int, str], "Type error!"
        if isinstance(node_or_swc, int):
            node_or_swc = self.nodes[node_or_swc]["swc_id"]
        return node_or_swc in self.soma_ids

    def dist(self, i, j):
        """
        Computes the Euclidean distance between nodes "i" and "j".

        Parameters
        ----------
        i : int
            Node ID.
        j : int
            Nonde ID.

        Returns
        -------
        float
            Euclidean distance between nodes "i" and "j".

        """
        return geometry.dist(self.nodes[i]["xyz"], self.nodes[j]["xyz"])

    def branches(self, i, ignore_reducibles=True, key="xyz"):
        """
        rename edge_attr_from_node
        """
        branches = list()
        for j in self.neighbors(i):
            branch = self.oriented_edge_attr((i, j), i, key=key)
            if ignore_reducibles:
                root = i
                while self.degree[j] == 2:
                    k = self.get_other_nb(j, root)
                    branch_jk = self.oriented_edge_attr((j, k), j, key=key)
                    if key == "xyz":
                        branch = np.vstack([branch, branch_jk])
                    else:
                        branch = np.concatenate((branch, branch_jk))
                    root = j
                    j = k
            branches.append(branch)
        return branches

    def branch(self, leaf, key="xyz"):
        """
        Gets the xyz coordinates or radii contained in the edge emanating from
        "leaf".

        Parameters
        ----------
        leaf : int
            Leaf node.

        Returns
        -------
        numpy.ndarray
            xyz coordinates or radii contained in the edge emanating from
            "leaf".

        """
        assert self.is_leaf(leaf)
        return self.branches(leaf, key=key)[0]

    def get_other_nb(self, i, j):
        """
        Gets the other neighbor of node "i" which is not "j" such that "j" is
        a neighbor of node "i".

        Parameters
        ----------
        i : int
            Node with degree 2.
        j : int
            Neighbor of node "i"

        Returns
        -------
        int
            Neighbor of node "i" which is not "j".

        """
        assert self.degree[i] == 2, "deg(i) != 2."
        nbs = list(self.neighbors(i))
        nbs.remove(j)
        return nbs[0]

    def oriented_edge_attr(self, edge, i, key="xyz"):
        if (self.edges[edge][key][0] == self.nodes[i][key]).all():
            return self.edges[edge][key]
        else:
            return np.flip(self.edges[edge][key], axis=0)

    def is_leaf(self, i):
        """
        Checks whether node "i" is a leaf.

        Parameters
        ----------
        i : int
            Node to be checked.

        Returns
        -------
        Indication of whether node "i" is a leaf

        """
        return True if self.degree[i] == 1 else False

    def leaf_neighbor(self, i):
        """
        Gets the unique neighbor of the leaf node "i".

        Parameters
        ----------
        i : int
            Leaf  node.

        Returns
        -------
        int
             Unique neighbor of the leaf node "i".

        """
        assert self.is_leaf(i)
        return list(self.neighbors(i))[0]

    def xyz_to_swc(self, xyz, return_node=False):
        if tuple(xyz) in self.xyz_to_edge.keys():
            edge = self.xyz_to_edge[tuple(xyz)]
            i, j = tuple(edge)
            if return_node:
                return self.nodes[i]["swc_id"], i
            else:
                return self.nodes[i]["swc_id"]
        else:
            return None

    def component_path_length(self, root):
        path_length = 0
        for i, j in nx.dfs_edges(self, source=root):
            path_length += self.edges[i, j]["length"]
        return path_length

    # --- write graph to swcs ---
    def to_zipped_swcs(self, zip_path, color=None, min_size=0):
        with zipfile.ZipFile(zip_path, "w") as zip_writer:
            cnt = 0
            for nodes in nx.connected_components(self):
                root = util.sample_once(nodes)
                if self.component_path_length(root) > min_size:
                    self.to_zipped_swc(zip_writer, nodes, color)
                    cnt += 1
            return cnt

    def to_zipped_swc(self, zip_writer, nodes, color, prefix=""):
        with StringIO() as text_buffer:
            # Preamble
            n_entries = 0
            node_to_idx = dict()
            if color:
                text_buffer.write("# COLOR " + color)
            text_buffer.write("# id, type, z, y, x, r, pid")

            # Write entries
            for i, j in nx.dfs_edges(self.subgraph(nodes)):
                # Root entry
                if n_entries == 0:
                    swc_id = self.nodes[i]["swc_id"]
                    x, y, z = tuple(self.nodes[i]["xyz"])
                    r = 5 if self.nodes[i]["radius"] == 5.3141592 else 2

                    text_buffer.write("\n" + f"1 2 {x} {y} {z} {r} -1")
                    node_to_idx[i] = 1
                    n_entries += 1

                # Entry
                parent = node_to_idx[i]
                text_buffer, n_entries = self.branch_to_zip(
                    text_buffer, n_entries, i, j, parent, color
                )
                node_to_idx[j] = n_entries
            zip_writer.writestr(
                prefix + f"{swc_id}.swc", text_buffer.getvalue()
            )

    def branch_to_zip(self, text_buffer, n_entries, i, j, parent, color):
        # Orient branch
        branch_xyz = self.edges[i, j]["xyz"]
        branch_radius = self.edges[i, j]["radius"]
        if (branch_xyz[0] != self.nodes[i]["xyz"]).any():
            branch_xyz = np.flip(branch_xyz, axis=0)
            branch_radius = np.flip(branch_radius, axis=0)

        # Make entries
        for k in util.spaced_idxs(len(branch_xyz), 3):
            x, y, z = tuple(branch_xyz[k])
            r = 5 if branch_radius[k] == 5.3141592 else 2
            node_id = n_entries + 1
            parent = n_entries if k > 1 else parent
            text_buffer.write("\n" + f"{node_id} 2 {x} {y} {z} {r} {parent}")
            n_entries += 1
        return text_buffer, n_entries

    def save_labels(self, path):
        with open(path, "w") as f:
            for swc_id in self.swc_ids:
                f.write(f"{swc_id}\n")


# -- util --
def avg_radius(radii_list):
    avg = 0
    for radii in radii_list:
        end = max(min(16, len(radii) - 1), 1)
        avg += np.mean(radii[0:end]) / len(radii_list)
    return avg<|MERGE_RESOLUTION|>--- conflicted
+++ resolved
@@ -191,19 +191,7 @@
             if irreducibles["is_soma"]:
                 self.soma_ids.add(swc_id)
 
-<<<<<<< HEAD
     # --- search graph ---
-    def find_closest_edge(self, nodes, query_xyz):
-        best_dist = np.inf
-        best_edge = None
-        for e in self.subgraph(nodes).edges:
-            for xyz in self.edges[e]["xyz"]:
-                dist = geometry.dist(query_xyz, xyz)
-                if dist < best_dist:
-                    best_dist = dist
-                    best_edge = e
-        return best_edge
-
     def find_fragments_by_ids(self, swc_ids):
         fragments = dict()
         for nodes in nx.connected_components(self):
@@ -212,24 +200,6 @@
                 swc_id = self.nodes[i]["swc_id"]
                 fragments[swc_id] = nodes
         return fragments
-=======
-    def load_somas(self, somas_path, segmentation_path):
-        driver = "neuroglancer_precomputed"
-        img_reader = img_util.TensorStoreReader(segmentation_path, driver)
-        merge_mistakes = set()
-        for xyz_str in tqdm(util.read_txt(somas_path), desc="Load Somas"):
-            # Get segment id
-            xyz = ast.literal_eval(xyz_str)
-            voxel = img_util.to_voxels(xyz, self.anisotropy)
-            swc_id = str(img_reader.img[voxel].read().result())
-
-            # Check for collision
-            if swc_id in self.soma_ids:
-                merge_mistakes.add(swc_id)
-            else:
-                self.soma_ids.add(swc_id)
-        self.break_fragments(merge_mistakes)
->>>>>>> f830b7c4
 
     def get_leafs(self):
         """
@@ -245,17 +215,7 @@
             Leaf nodes in graph.
 
         """
-<<<<<<< HEAD
         return [i for i in self.nodes if self.is_leaf(i)]
-=======
-        zip_path = "./detected_merges.zip"
-        with zipfile.ZipFile(zip_path, "w") as zip_writer:
-            for nodes in nx.connected_components(self):
-                i = util.sample_once(nodes)
-                if self.nodes[i]["swc_id"] in swc_ids:
-                    self.to_zipped_swc(zip_writer, nodes, None)
-        print("# Merged Fragments:", len(swc_ids))
->>>>>>> f830b7c4
 
     # --- update graph structure ---
     def __add_nodes(self, irreducibles, node_type, node_ids):

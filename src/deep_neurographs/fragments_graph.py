--- conflicted
+++ resolved
@@ -29,11 +29,7 @@
 
 """
 
-<<<<<<< HEAD
-
-
-=======
->>>>>>> 5b1e44e4
+
 from copy import deepcopy
 from io import StringIO
 from numpy import concatenate

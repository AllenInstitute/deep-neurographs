--- conflicted
+++ resolved
@@ -295,10 +295,6 @@
         entry, reindex = make_entry(graph, j, reindex[i], r, reindex)
         entry_list.append(entry)
     write_list(path, entry_list)
-<<<<<<< HEAD
-=======
-    print("finished")
->>>>>>> a464356d
 
     
 def set_radius(graph, i):
@@ -306,6 +302,7 @@
         return graph[i]["radius"]
     except:
         return 2
+
 
 def make_entry(graph, i, parent, r, reindex):
     """

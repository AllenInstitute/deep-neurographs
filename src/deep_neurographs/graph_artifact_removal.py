"""
Created on Sat June 25 9:00:00 2024

@author: Anna Grim
@email: anna.grim@alleninstitute.org

Module that removes doubled fragments and trims branches that pass by each
other from a NeuroGraph.

"""
import sys
from time import time

import networkx as nx
import numpy as np

from deep_neurographs import utils
<<<<<<< HEAD
from deep_neurographs.geometry import dist
=======
from deep_neurographs.geometry import dist, path_length
>>>>>>> 8ec5091e

COLOR = "1.0 0.0 0.0"
MAX_DEPTH = 16


# --- Doubles Removal ---
def remove_doubles(neurograph, max_size, node_spacing, output_dir=None):
    """
    Removes connected components from "neurgraph" that are likely to be a
    double.

    Parameters
    ----------
    neurograph : NeuroGraph
        Graph to be searched for doubles.
    max_size : int
        Maximum size of connected components to be searched.
    node_spacing : int
        Expected distance in microns between nodes in "neurograph".
    output_dir : str or None, optional
        Directory that doubles will be written to. The default is None.

    Returns
    -------
    NeuroGraph
        Graph with doubles removed.

    """
    # Initializations
    deleted = set()
    neurograph.init_kdtree()
    nodes = list(nx.connected_components(neurograph))

    # Main
    cnt = 1
    t0, t1 = utils.init_timers()
    for i, idx in enumerate(np.argsort([len(c) for c in nodes])):
        # Determine whether to check component
        node = utils.sample_singleton(nodes[idx])
        swc_id = neurograph.nodes[node]["swc_id"]
        if len(nodes[idx]) == 2 and swc_id not in deleted:
            fragment_size = len(neurograph.edges[tuple(nodes[idx])]["xyz"])
            if fragment_size * node_spacing < max_size:
                # Check doubles criteria
                n_points = len(neurograph.edges[tuple(nodes[idx])]["xyz"])
                hits = compute_hits(neurograph, tuple(nodes[idx]), swc_id)
<<<<<<< HEAD
                if check_doubles_criteria(hits, n_points):
=======
                if check_doubles_criteria(hits, n_points, swc_id):
>>>>>>> 8ec5091e
                    if output_dir:
                        neurograph.to_swc(output_dir, nodes[idx], color=COLOR)
                    neurograph = delete_nodes(neurograph, nodes[idx], swc_id)
                    deleted.add(swc_id)

        # Update progress bar
        if i >= cnt * len(nodes) * 0.02:
            cnt, t1 = utils.report_progress(
                i + 1, len(nodes), len(nodes) * 0.02, cnt, t0, t1
            )
    print("\n# Doubles detected:", len(deleted))
<<<<<<< HEAD


def compute_hits(neurograph, edge, query_id):
    hits = dict()
    for i, xyz in enumerate(neurograph.edges[edge]["xyz"]):
        # Compute projections
        best_id = None
        best_dist = np.inf
        for hit_xyz in neurograph.query_kdtree(xyz, 15):
            try:
                hit_id = neurograph.xyz_to_swc(hit_xyz)
                if hit_id != query_id:
                    if dist(hit_xyz, xyz) < best_dist:
                        best_dist = dist(hit_xyz, xyz)
                        best_id = hit_id
            except:
                pass

        # Store best
        if best_id is not None:
            hits = utils.append_dict_value(hits, best_id, best_dist)

        # Check whether to stop
        if i == 8:
            if len(hits) == 0:
                return hits
    return hits


def check_doubles_criteria(hits, n_points):
    """
    Determines whether the connected component corresponding to "root" is a
    double of another connected component.

    Paramters
    ---------
    hits : dict
        ...
    n_points : int
        Number of nodes that comprise the component being checked.

    Returns
    -------
    bool
        Indication of whether component is a double.

    """
    for dists in hits.values():
        if len(dists) > 5:
            if len(dists) / n_points > 0.5 and np.std(dists) < 2:
                return True
            elif len(dists) / n_points > 0.75 and np.std(dists) < 2.5:
                return True
    return False


def delete_nodes(neurograph, nodes, swc_id):
    """
=======


def compute_hits(neurograph, edge, query_id):
    hits = dict()
    for i, xyz in enumerate(neurograph.edges[edge]["xyz"]):
        # Compute projections
        best_id = None
        best_dist = np.inf
        for hit_xyz in neurograph.query_kdtree(xyz, 15):
            try:
                hit_id = neurograph.xyz_to_swc(hit_xyz)
                if hit_id != query_id:
                    if dist(hit_xyz, xyz) < best_dist:
                        best_dist = dist(hit_xyz, xyz)
                        best_id = hit_id
            except:
                pass

        # Store best
        if best_id is not None:
            hits = utils.append_dict_value(hits, best_id, best_dist)

        # Check whether to stop
        if i == 8:
            if len(hits) == 0:
                return hits
    return hits


def check_doubles_criteria(hits, n_points, swc_id):
    """
    Determines whether the connected component corresponding to "root" is a
    double of another connected component.

    Paramters
    ---------
    neurograph : NeuroGraph
        Graph to be searched for doubles.
    fragment : numpy.ndarray
        Array containing xyz coordinates corresponding to some fragment (i.e.
        connected component in neurograph).
    swc_id_i : str
        swc id corresponding to fragment.

    Returns
    -------
    str or None
        Indication of whether connected component is a double. If True, the
        swc_id of the main fragment (i.e. non doubles) is returned. Otherwise,
        the value None is returned to indicate that query fragment is not a
        double.

    """
    for hit_id, dists in hits.items():
        if len(dists) > 5:
            percent_hit = len(dists) / n_points
            dist_std = np.std(dists)
            if percent_hit > 0.5 and dist_std < 2:
                return True
            elif percent_hit > 0.75 and dist_std < 2.5:
                return True
            """
            elif len(dists) > 10:
                dists = np.array(dists)
                if np.mean(dists[0:10]) < 5:
                    print(swc_id, hit_id)
                    print(percent_hit, dist_std)
                    print(
                        len(dists),
                        np.sum(dists < 5),
                        np.mean(dists),
                        np.mean(dists[0:10]),
                        np.sum(dists < 5) / n_points
                    )
                    print("")
            """
    return False


def delete_nodes(neurograph, nodes, swc_id):
    """
>>>>>>> 8ec5091e
    Deletes "nodes" from "neurograph".

    Parameters
    ----------
    neurograph : NeuroGraph
        Graph that contains "nodes".
    nodes : list[int]
        Nodes to be removed.
    swc_id : str
        swc id corresponding to nodes which comprise a connected component in
        "neurograph".

    Returns
    -------
    NeuroGraph
        Graph with nodes removed.

    """
    i, j = tuple(nodes)
    neurograph = remove_xyz_entries(neurograph, i, j)
    neurograph.remove_nodes_from([i, j])
    neurograph.leafs.remove(i)
    neurograph.leafs.remove(j)
    neurograph.swc_ids.remove(swc_id)
    return neurograph


def remove_xyz_entries(neurograph, i, j):
    """
    Removes dictionary entries from "neurograph.xyz_to_edge" corresponding to
    the edge {i, j}.

    Parameters
    ----------
    neurograph : NeuroGraph
        Graph to be updated.
    i : int
        Node in "neurograph".
    j : int
        Node in "neurograph".

    Returns
    -------
    NeuroGraph
        Updated graph.

    """
    for xyz in neurograph.edges[i, j]["xyz"]:
        del neurograph.xyz_to_edge[tuple(xyz)]
    return neurograph


def upd_hits(hits, key, value):
    """
    Updates "hits" by adding ("key", "value") if this item does not exist.
    Otherwise, checks if "value" is less than "hits[key"]".
<<<<<<< HEAD
=======

    Parameters
    ----------
    hits : dict
        Stores swd_ids of fragments that are within a certain distance a query
        fragment along with the corresponding distances.
    key : str
        swc id of some fragment.
    value : float
        Distance in microns that fragment corresponding to "key" is from the
        query fragment.

    Returns
    -------
    dict
        Updated version of hits.

    """
    if key in hits.keys():
        if value < hits[key]:
            hits[key] = value
    else:
        hits[key] = value
    return hits


# --- Trim Passings ---
def trim_passings(neurograph):
    # Initializations
    cnt = 1
    t0, t1 = utils.init_timers()
    chunk_size = int(len(neurograph.leafs) * 0.02)

    # Main
    n_endpoints_trimmed = 0
    for leaf in neurograph.leafs:
        if leaf in neurograph.nodes:
            hits = search_along_branch(neurograph, leaf)
            if len(hits) == 1:
                neurograph = simple_trim(neurograph, leaf, hits)
                n_endpoints_trimmed += 1
            elif len(hits) > 1:
                print("complex trim")
    print("# hits:", n_endpoints_trimmed)


def search_along_branch(neurograph, leaf):
    hits = dict()
    swc_id_leaf = neurograph.nodes[leaf]["swc_id"]
    for xyz_leaf, radius in get_branch(neurograph, leaf):
        for xyz in neurograph.query_kdtree(xyz_leaf, radius + 1):
            try:
                swc_id = neurograph.xyz_to_swc(xyz)
                if swc_id != swc_id_leaf:
                    hits = utils.append_dict_value(hits, swc_id, xyz)
            except:
                pass
    return keep_passings(hits) if len(hits) > 0 else hits


def keep_passings(hits):
    rm_keys = list()
    for swc_id, xyz_coords in hits.items():
        if path_length(xyz_coords) < 5:
            rm_keys.append(swc_id)
    return utils.remove_items(hits, rm_keys)


def simple_trim(neurograph, leaf, hits):
    swc_id, xyz_coords = unpack_dict(hits)
    i, j = get_edge(neurograph, xyz_coords)
    if neurograph.is_leaf(i) or neurograph.is_leaf(j):
        # Check for significant difference in radii
        i = get_endpoint(neurograph, leaf, (i, j))
        radius_leaf = neurograph.nodes[leaf]["radius"]
        radius_edge = neurograph.nodes[i]["radius"]
        
        if radius_leaf < radius_edge - 1 or radius_leaf / radius_edge < 0.75:
            print("Case 1:")
            print("trimming:", neurograph.nodes[leaf]["swc_id"])
            print("not trimming:", swc_id)
            neurograph = trim_from_leaf(neurograph, leaf, xyz_coords)
        elif radius_edge < radius_leaf - 1 or radius_edge / radius_leaf < 0.75:
            print("Case 2:")
            print("trimming:", neurograph.nodes[leaf]["swc_id"])
            print("not trimming:", swc_id)
            neurograph = trim_from_leaf(neurograph, i, xyz_coords)
        else:
            # Determine smaller fragment
            leaf_component_size = len(gutils.get_component(neurograph, leaf))
            edge_component_size = len(gutils.get_component(neurograph, i))
            if leaf_component_size < edge_component_size:
                print("Case 3a:")
                print("trimming:", neurograph.nodes[leaf]["swc_id"])
                print("not trimming:", swc_id)
                neurograph = trim_from_leaf(neurograph, leaf, xyz_coords)
            else:
                print("Case 3b:")
                print("trimming:", neurograph.nodes[leaf]["swc_id"])
                print("not trimming:", swc_id)
                neurograph = trim_from_leaf(neurograph, i, xyz_coords)
    return neurograph


def get_endpoint(neurograph, leaf, edge):
    i, j = tuple(edge)
    d_i = dist(neurograph.nodes[i]["xyz"], neurograph.nodes[leaf]["xyz"])
    d_j = dist(neurograph.nodes[j]["xyz"], neurograph.nodes[leaf]["xyz"])
    return i if d_i < d_j else j


def trim_from_leaf(neurograph, leaf, xyz_coords):
    # Initializations
    j = list(neurograph.neighbors(leaf))[0]
    xyz_coords = set([tuple(xyz) for xyz in xyz_coords])

    # Determine points to trim
    idx = 0
    zipped_branch = get_branch(neurograph, leaf)
    while len(xyz_coords) > 0:
        for xyz_query, radius in zipped_branch:
            for xyz in neurograph.query_kdtree(xyz_query, radius + 0.5):
                if tuple(xyz) in xyz_coords:
                    xyz_coords.remove(tuple(xyz))
        idx += 1
        if idx > len(neurograph.edges[leaf, j]["xyz"]):
            break
    xyz_coords = neurograph.oriented_edge((leaf, j), leaf)
    idx = min(len(xyz_coords), idx + 2)

    # Trim points
    if path_length(xyz_coords[idx::]) > 15:
        print(f"--> trimmed {round(path_length(xyz_coords[0:idx]), 2)} microns \n")
        neurograph = trim(neurograph, leaf, j, xyz_coords, idx)
    else:
        print("--> deleting\n")
        neurograph.remove_node(leaf)
        if neurograph.degree[j] == 0:
            neurograph.remove_node(j)
    return neurograph


def trim(neurograph, leaf, j, xyz_coords, idx):
    e = (leaf, j)
    neurograph.nodes[leaf]["xyz"] = xyz_coords[idx]
    neurograph.edges[leaf, j]["xyz"] = xyz_coords[idx::]
    neurograph.edges[e]["radius"] = neurograph.edges[e]["radius"][idx::]
    return neurograph    

 
# --- utils ---
def get_branch(neurograph, i):
    """
    Gets the xyz coordinates of the branch emanating from "i".
>>>>>>> 8ec5091e

    Parameters
    ----------
    hits : dict
        Stores swd_ids of fragments that are within a certain distance a query
        fragment along with the corresponding distances.
    key : str
        swc id of some fragment.
    value : float
        Distance in microns that fragment corresponding to "key" is from the
        query fragment.

    Returns
    -------
    dict
        Updated version of hits.

    """
    if key in hits.keys():
        if value < hits[key]:
            hits[key] = value
    else:
        hits[key] = value
    return hits<|MERGE_RESOLUTION|>--- conflicted
+++ resolved
@@ -15,11 +15,7 @@
 import numpy as np
 
 from deep_neurographs import utils
-<<<<<<< HEAD
 from deep_neurographs.geometry import dist
-=======
-from deep_neurographs.geometry import dist, path_length
->>>>>>> 8ec5091e
 
 COLOR = "1.0 0.0 0.0"
 MAX_DEPTH = 16
@@ -66,11 +62,7 @@
                 # Check doubles criteria
                 n_points = len(neurograph.edges[tuple(nodes[idx])]["xyz"])
                 hits = compute_hits(neurograph, tuple(nodes[idx]), swc_id)
-<<<<<<< HEAD
                 if check_doubles_criteria(hits, n_points):
-=======
-                if check_doubles_criteria(hits, n_points, swc_id):
->>>>>>> 8ec5091e
                     if output_dir:
                         neurograph.to_swc(output_dir, nodes[idx], color=COLOR)
                     neurograph = delete_nodes(neurograph, nodes[idx], swc_id)
@@ -82,7 +74,6 @@
                 i + 1, len(nodes), len(nodes) * 0.02, cnt, t0, t1
             )
     print("\n# Doubles detected:", len(deleted))
-<<<<<<< HEAD
 
 
 def compute_hits(neurograph, edge, query_id):
@@ -141,89 +132,6 @@
 
 def delete_nodes(neurograph, nodes, swc_id):
     """
-=======
-
-
-def compute_hits(neurograph, edge, query_id):
-    hits = dict()
-    for i, xyz in enumerate(neurograph.edges[edge]["xyz"]):
-        # Compute projections
-        best_id = None
-        best_dist = np.inf
-        for hit_xyz in neurograph.query_kdtree(xyz, 15):
-            try:
-                hit_id = neurograph.xyz_to_swc(hit_xyz)
-                if hit_id != query_id:
-                    if dist(hit_xyz, xyz) < best_dist:
-                        best_dist = dist(hit_xyz, xyz)
-                        best_id = hit_id
-            except:
-                pass
-
-        # Store best
-        if best_id is not None:
-            hits = utils.append_dict_value(hits, best_id, best_dist)
-
-        # Check whether to stop
-        if i == 8:
-            if len(hits) == 0:
-                return hits
-    return hits
-
-
-def check_doubles_criteria(hits, n_points, swc_id):
-    """
-    Determines whether the connected component corresponding to "root" is a
-    double of another connected component.
-
-    Paramters
-    ---------
-    neurograph : NeuroGraph
-        Graph to be searched for doubles.
-    fragment : numpy.ndarray
-        Array containing xyz coordinates corresponding to some fragment (i.e.
-        connected component in neurograph).
-    swc_id_i : str
-        swc id corresponding to fragment.
-
-    Returns
-    -------
-    str or None
-        Indication of whether connected component is a double. If True, the
-        swc_id of the main fragment (i.e. non doubles) is returned. Otherwise,
-        the value None is returned to indicate that query fragment is not a
-        double.
-
-    """
-    for hit_id, dists in hits.items():
-        if len(dists) > 5:
-            percent_hit = len(dists) / n_points
-            dist_std = np.std(dists)
-            if percent_hit > 0.5 and dist_std < 2:
-                return True
-            elif percent_hit > 0.75 and dist_std < 2.5:
-                return True
-            """
-            elif len(dists) > 10:
-                dists = np.array(dists)
-                if np.mean(dists[0:10]) < 5:
-                    print(swc_id, hit_id)
-                    print(percent_hit, dist_std)
-                    print(
-                        len(dists),
-                        np.sum(dists < 5),
-                        np.mean(dists),
-                        np.mean(dists[0:10]),
-                        np.sum(dists < 5) / n_points
-                    )
-                    print("")
-            """
-    return False
-
-
-def delete_nodes(neurograph, nodes, swc_id):
-    """
->>>>>>> 8ec5091e
     Deletes "nodes" from "neurograph".
 
     Parameters
@@ -280,8 +188,6 @@
     """
     Updates "hits" by adding ("key", "value") if this item does not exist.
     Otherwise, checks if "value" is less than "hits[key"]".
-<<<<<<< HEAD
-=======
 
     Parameters
     ----------
@@ -305,159 +211,4 @@
             hits[key] = value
     else:
         hits[key] = value
-    return hits
-
-
-# --- Trim Passings ---
-def trim_passings(neurograph):
-    # Initializations
-    cnt = 1
-    t0, t1 = utils.init_timers()
-    chunk_size = int(len(neurograph.leafs) * 0.02)
-
-    # Main
-    n_endpoints_trimmed = 0
-    for leaf in neurograph.leafs:
-        if leaf in neurograph.nodes:
-            hits = search_along_branch(neurograph, leaf)
-            if len(hits) == 1:
-                neurograph = simple_trim(neurograph, leaf, hits)
-                n_endpoints_trimmed += 1
-            elif len(hits) > 1:
-                print("complex trim")
-    print("# hits:", n_endpoints_trimmed)
-
-
-def search_along_branch(neurograph, leaf):
-    hits = dict()
-    swc_id_leaf = neurograph.nodes[leaf]["swc_id"]
-    for xyz_leaf, radius in get_branch(neurograph, leaf):
-        for xyz in neurograph.query_kdtree(xyz_leaf, radius + 1):
-            try:
-                swc_id = neurograph.xyz_to_swc(xyz)
-                if swc_id != swc_id_leaf:
-                    hits = utils.append_dict_value(hits, swc_id, xyz)
-            except:
-                pass
-    return keep_passings(hits) if len(hits) > 0 else hits
-
-
-def keep_passings(hits):
-    rm_keys = list()
-    for swc_id, xyz_coords in hits.items():
-        if path_length(xyz_coords) < 5:
-            rm_keys.append(swc_id)
-    return utils.remove_items(hits, rm_keys)
-
-
-def simple_trim(neurograph, leaf, hits):
-    swc_id, xyz_coords = unpack_dict(hits)
-    i, j = get_edge(neurograph, xyz_coords)
-    if neurograph.is_leaf(i) or neurograph.is_leaf(j):
-        # Check for significant difference in radii
-        i = get_endpoint(neurograph, leaf, (i, j))
-        radius_leaf = neurograph.nodes[leaf]["radius"]
-        radius_edge = neurograph.nodes[i]["radius"]
-        
-        if radius_leaf < radius_edge - 1 or radius_leaf / radius_edge < 0.75:
-            print("Case 1:")
-            print("trimming:", neurograph.nodes[leaf]["swc_id"])
-            print("not trimming:", swc_id)
-            neurograph = trim_from_leaf(neurograph, leaf, xyz_coords)
-        elif radius_edge < radius_leaf - 1 or radius_edge / radius_leaf < 0.75:
-            print("Case 2:")
-            print("trimming:", neurograph.nodes[leaf]["swc_id"])
-            print("not trimming:", swc_id)
-            neurograph = trim_from_leaf(neurograph, i, xyz_coords)
-        else:
-            # Determine smaller fragment
-            leaf_component_size = len(gutils.get_component(neurograph, leaf))
-            edge_component_size = len(gutils.get_component(neurograph, i))
-            if leaf_component_size < edge_component_size:
-                print("Case 3a:")
-                print("trimming:", neurograph.nodes[leaf]["swc_id"])
-                print("not trimming:", swc_id)
-                neurograph = trim_from_leaf(neurograph, leaf, xyz_coords)
-            else:
-                print("Case 3b:")
-                print("trimming:", neurograph.nodes[leaf]["swc_id"])
-                print("not trimming:", swc_id)
-                neurograph = trim_from_leaf(neurograph, i, xyz_coords)
-    return neurograph
-
-
-def get_endpoint(neurograph, leaf, edge):
-    i, j = tuple(edge)
-    d_i = dist(neurograph.nodes[i]["xyz"], neurograph.nodes[leaf]["xyz"])
-    d_j = dist(neurograph.nodes[j]["xyz"], neurograph.nodes[leaf]["xyz"])
-    return i if d_i < d_j else j
-
-
-def trim_from_leaf(neurograph, leaf, xyz_coords):
-    # Initializations
-    j = list(neurograph.neighbors(leaf))[0]
-    xyz_coords = set([tuple(xyz) for xyz in xyz_coords])
-
-    # Determine points to trim
-    idx = 0
-    zipped_branch = get_branch(neurograph, leaf)
-    while len(xyz_coords) > 0:
-        for xyz_query, radius in zipped_branch:
-            for xyz in neurograph.query_kdtree(xyz_query, radius + 0.5):
-                if tuple(xyz) in xyz_coords:
-                    xyz_coords.remove(tuple(xyz))
-        idx += 1
-        if idx > len(neurograph.edges[leaf, j]["xyz"]):
-            break
-    xyz_coords = neurograph.oriented_edge((leaf, j), leaf)
-    idx = min(len(xyz_coords), idx + 2)
-
-    # Trim points
-    if path_length(xyz_coords[idx::]) > 15:
-        print(f"--> trimmed {round(path_length(xyz_coords[0:idx]), 2)} microns \n")
-        neurograph = trim(neurograph, leaf, j, xyz_coords, idx)
-    else:
-        print("--> deleting\n")
-        neurograph.remove_node(leaf)
-        if neurograph.degree[j] == 0:
-            neurograph.remove_node(j)
-    return neurograph
-
-
-def trim(neurograph, leaf, j, xyz_coords, idx):
-    e = (leaf, j)
-    neurograph.nodes[leaf]["xyz"] = xyz_coords[idx]
-    neurograph.edges[leaf, j]["xyz"] = xyz_coords[idx::]
-    neurograph.edges[e]["radius"] = neurograph.edges[e]["radius"][idx::]
-    return neurograph    
-
- 
-# --- utils ---
-def get_branch(neurograph, i):
-    """
-    Gets the xyz coordinates of the branch emanating from "i".
->>>>>>> 8ec5091e
-
-    Parameters
-    ----------
-    hits : dict
-        Stores swd_ids of fragments that are within a certain distance a query
-        fragment along with the corresponding distances.
-    key : str
-        swc id of some fragment.
-    value : float
-        Distance in microns that fragment corresponding to "key" is from the
-        query fragment.
-
-    Returns
-    -------
-    dict
-        Updated version of hits.
-
-    """
-    if key in hits.keys():
-        if value < hits[key]:
-            hits[key] = value
-    else:
-        hits[key] = value
     return hits
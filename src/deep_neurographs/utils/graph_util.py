--- conflicted
+++ resolved
@@ -91,10 +91,7 @@
 
         """
         # Instance attributes
-<<<<<<< HEAD
         self.id_to_soma = defaultdict(list)
-=======
->>>>>>> 831c84ac
         self.min_size = min_size
         self.n_high_risk_merges = 0
         self.node_spacing = node_spacing
@@ -142,10 +139,6 @@
                 threads.append(executor.submit(reader.read_voxel, voxel, xyz))
 
             # Store results
-<<<<<<< HEAD
-=======
-            self.id_to_soma = defaultdict(list)
->>>>>>> 831c84ac
             soma_xyz_list = list()
             for thread in as_completed(threads):
                 xyz, seg_id = thread.result()
@@ -153,20 +146,10 @@
                     self.id_to_soma[str(seg_id)].append(xyz)
                     soma_xyz_list.append(xyz)
         self.soma_kdtree = KDTree(soma_xyz_list)
-<<<<<<< HEAD
 
         # Report results
         print("# Somas:", len(soma_xyz_list))
         print("# Soma-Fragment Intersections:", len(self.id_to_soma))
-
-=======
-
-        # Detect merges - ids that intersect with 2+ somas
-
-        print("# Somas:", len(soma_xyz_list))
-        print("# Soma-Fragment Intersections:", len(self.id_to_soma))
-
->>>>>>> 831c84ac
 
     # --- Irreducibles Extraction ---
     def extract_irreducibles(self, swc_dicts):

"""
Created on Wed June 5 16:00:00 2023

@author: Anna Grim
@email: anna.grim@alleninstitute.org


Overview
--------
Code that loads and preprocesses neuron fragments stored as swc files, then
constructs a custom graph object called a "FragmentsGraph".

    Graph Construction Algorithm:
        1. Load Neuron Fragments
            Reads SWC files and stores the contents as a dictionary with the
            keys: "id", "xyz", "radius", "pid", and "swc_id". Each SWC file is
            assumed to contain unformly spaced points, each are separated by 1
            voxel.

        2. Extract Irreducibles
            Finds the components of the irreducible subgraph from each SWC
            file. The irreducible components of a graph are the following:
                (1) Leafs: Nodes of degree 1
                (2) Branchings: Nodes of degree 3+
                (3) Paths between irreducible nodes

        3. Build FragmentsGraph
            to do...

Note: We use the term "branch" to refer to a path in a graph from a branching
      node to a leaf.

"""

from concurrent.futures import ProcessPoolExecutor, as_completed
from random import sample
from tqdm import tqdm

import networkx as nx
import numpy as np

from deep_neurographs import geometry
from deep_neurographs.utils import swc_util, util


class GraphLoader:
    """
    Class that loads SWC files and constructs a FragmentsGraph instance from
    the data.

    """

    def __init__(
        self,
        anisotropy=[1.0, 1.0, 1.0],
        min_size=30.0,
        node_spacing=1,
        prune_depth=20.0,
        smooth_bool=True,
        verbose=False,
    ):
        """
        Builds a FragmentsGraph by reading swc files stored on either the
        cloud or local machine, then extracting the irreducible components.

        Parameters
        ----------
        anisotropy : List[float], optional
            Image to physical coordinates scaling factors to account for the
            anisotropy of the microscope. The default is [1.0, 1.0, 1.0].
        min_size : float, optional
            Minimum path length of swc files that are loaded into the
            FragmentsGraph. The default is 30.0 (microns).
        node_spacing : int, optional
<<<<<<< HEAD
            Sampling rate for nodes in FragmentsGraph. Every "node_spacing"
            node is retained.
=======
            Spacing (in microns) between nodes. The default is 1.
>>>>>>> 6b436090
        prune_depth : int, optional
            Branches with length less than "prune_depth" microns are pruned.
            The default is 20.0 microns.
        smooth_bool : bool, optional
<<<<<<< HEAD
            Indication of whether to smooth xyz coordinates from SWC files.
            The default is True.
        verbose : bool, optional
            Indication of whether to display a progress bar while building
            FragmentsGraph. The default is True.
=======
            Indication of whether to smooth branches from swc files. The
            default is True.
        verbose : bool, optional
            Indication of whether to print out a progress bar while building
            graph. The default is True.
>>>>>>> 6b436090

        Returns
        -------
        None

        """
        # Class attributes
        self.min_size = min_size
        self.node_spacing = node_spacing
        self.prune_depth = prune_depth
        self.smooth_bool = smooth_bool
        self.verbose = verbose

        # SWC Reader
        self.reader = swc_util.Reader(anisotropy, min_size)

    def run(self, fragments_pointer):
        """
        Builds a FragmentsGraph by reading swc files stored either on the
        cloud or local machine, then extracting the irreducible components
        from each SWC file.

        Parameters
        ----------
        fragments_pointer : dict, list, str
            Pointer to SWC files used to build an instance of FragmentsGraph,
            see "swc_util.Reader" for further documentation.

        Returns
        -------
        FragmentsGraph
<<<<<<< HEAD
            Graph generated from SWC files.
=======
            Graph generated from swc files.
>>>>>>> 6b436090

        """
        from deep_neurographs.fragments_graph import FragmentsGraph

        # Load fragments and extract irreducibles
        swc_dicts = self.reader.load(fragments_pointer)
        irreducibles = self.get_irreducibles(swc_dicts)

        # Build FragmentsGraph
        fragments_graph = FragmentsGraph(node_spacing=self.node_spacing)
        while len(irreducibles):
            irreducible_set = irreducibles.pop()
            fragments_graph.add_component(irreducible_set)
        return fragments_graph

    # --- Graph structure extraction ---
    def get_irreducibles(self, swc_dicts):
        """
        Processes a list of swc dictionaries in parallel and extracts the
<<<<<<< HEAD
        components of the irreducible subgraph from each.
=======
        components of the irreducible subgraph from each swc file.
>>>>>>> 6b436090

        Parameters
        ----------
        swc_dicts : List[dict]
            List of dictionaries such that each contains the contents of an
            SWC file.

        Returns
        -------
        List[dict]
            List of dictionaries such that each contains the components of the
<<<<<<< HEAD
            irreducible subgraph extracted from each SWC dictionary.
=======
            irreducible subgraph extracted from an swc file.
>>>>>>> 6b436090

        """
        # Initializations
        if self.verbose:
            pbar = tqdm(total=len(swc_dicts), desc="Extract Graphs")

        # Main
        with ProcessPoolExecutor() as executor:
            # Assign Processes
            i = 0
            processes = [None] * len(swc_dicts)
            while swc_dicts:
                swc_dict = swc_dicts.pop()
                processes[i] = executor.submit(
                    self.extract_irreducibles, swc_dict)
                i += 1

            # Store results
            irreducibles = list()
            for process in as_completed(processes):
                result = process.result()
                if result is not None:
                    irreducibles.append(result)
                if self.verbose:
                    pbar.update(1)
            pbar.update(1)
        return irreducibles

    def extract_irreducibles(self, swc_dict):
        """
        Gets the components of the irreducible subgraph from a given swc file.
<<<<<<< HEAD
=======
        Note that the irreducible components consist of the following:
            (1) Leafs: Nodes of degree 1
            (2) Branchings: Nodes of degree 3+
            (3) Edges that contain the path between irreducible nodes
>>>>>>> 6b436090

        Parameters
        ----------
        swc_dict : dict
            Contents of an SWC file.

        Returns
        -------
        dict
            Dictionary that each contains the components of an irreducible
            subgraph.

        """
        graph, _ = swc_util.to_graph(swc_dict, set_attrs=True)
        self.prune_branches(graph)
        if compute_path_length(graph) > self.min_size:
            # Irreducible nodes
            leafs, branchings = get_irreducible_nodes(graph)

            # Irreducible nodes
            edges = dict()
            root = None
            for (i, j) in nx.dfs_edges(graph, source=util.sample_once(leafs)):
                # Check for start of irreducible edge
                if root is None:
                    root = i
                    attrs = init_edge_attrs(graph, root)

                # Check for end of irreducible edge
                upd_edge_attrs(graph, attrs, i, j)
                if j in leafs or j in branchings:
                    # Smooth (if applicable)
                    attrs = to_numpy(attrs)
                    if self.smooth_bool:
                        smooth_branch(graph, attrs, root, j)

                    # Finish
                    edges[(root, j)] = attrs
                    root = None

            # Output
            irreducibles = {
                "leaf": set_node_attrs(graph, leafs),
                "branching": set_node_attrs(graph, branchings),
                "edge": set_edge_attrs(graph, edges),
                "swc_id": swc_dict["swc_id"],
            }
            return irreducibles
        else:
            return None

    def prune_branches(self, graph):
        """
<<<<<<< HEAD
        Prunes branches with length less than "self.prune_depth" microns.
=======
        Prunes short branches from the graph, defined as paths between a leaf
        and a branching node with a length less than self.prune_depth microns.
>>>>>>> 6b436090

        Parameters
        ----------
        graph : networkx.Graph
            Graph to be searched.

        Returns
        -------
        networkx.Graph
            Graph with short branches pruned.

        """
        deleted_nodes = list()
        n_passes = 0
        while len(deleted_nodes) > 0 or n_passes < 2:
            # Visit leafs
            n_passes += 1
            deleted_nodes = list()
            for leaf in get_leafs(graph):
                branch = [leaf]
                length = 0
                for (i, j) in nx.dfs_edges(graph, source=leaf):
                    # Visit edge
                    length += compute_dist(graph, i, j)
                    if graph.degree(j) == 2:
                        branch.append(j)
                    elif graph.degree(j) > 2:
                        deleted_nodes.extend(branch)
                        graph.remove_nodes_from(branch)
                        break

                    # Check whether to stop
                    if length > self.prune_depth:
                        if n_passes == 1:
                            k = min(3, len(branch))
                            graph.remove_nodes_from(branch[0:k])
                        break


<<<<<<< HEAD
# --- Irreducibles Extraction ---
=======
# --- Irreducible Extraction Utils ---
>>>>>>> 6b436090
def get_irreducible_nodes(graph):
    """
    Gets irreducible nodes (i.e. leafs and branchings) of a graph.

    Parameters
    ----------
    graph : networkx.Graph
        Graph to be searched.

    Returns
    -------
    Tuple[set]
        Sets of leaf and branching nodes.

    """
    leafs = set()
    branchings = set()
    for i in graph.nodes:
        if graph.degree[i] == 1:
            leafs.add(i)
        elif graph.degree[i] > 2:
            branchings.add(i)
    return leafs, branchings


def set_node_attrs(graph, nodes):
    """
    Extracts attributes for each node in the graph.

    Parameters
    ----------
    nodes : List[int]
        Nodes whose attributes are to be extracted from the graph.

    Returns
    -------
    dict
        Dictionary where the keys are node ids and values are dictionaries
        containing the "radius" and "xyz" attributes of the nodes.

    """
    attrs = dict()
    for i in nodes:
        attrs[i] = {
            "radius": graph.nodes[i]["radius"], "xyz": graph.nodes[i]["xyz"]
        }
    return attrs


def init_edge_attrs(graph, i):
    """
    Initializes an attribute dictionary for a single irreducible edge.

    Parameters
    ----------
    swc_dict : dict
        Contents of an swc file.
    i : int
        Node that is the start of a path between irreducible nodes. The
        attributes of this node are used to initialize the edge dictionary.

    Returns
    -------
    dict
        Edge attribute dictionary.

    """
    attrs = {
        "length": 0,
        "radius": [graph.nodes[i]["radius"]],
        "xyz": [graph.nodes[i]["xyz"]],
    }
    return attrs


def upd_edge_attrs(graph, attrs, i, j):
    """
    Updates an edge attribute dictionary with attributes of node i.

    Parameters
    ----------
    swc_dict : dict
        Contents of an SWC file.
    attrs : dict
        Edge attribute dictionary to be updated.
    i : int
        Node in the path between irreducible nodes whose attributes will be
        added to the "attrs" dictionary.

    Returns
    -------
    dict
        Edge attribute dictionary.

    """
    attrs["length"] += compute_dist(graph, i, j)
    attrs["radius"].append(graph.nodes[i]["radius"])
    attrs["xyz"].append(graph.nodes[i]["xyz"])


def set_edge_attrs(graph, attrs):
    for e, attrs_e in attrs.items():
        i, j = tuple(e)
        attrs_e["xyz"][0] = graph.nodes[i]["xyz"]
        attrs_e["xyz"][-1] = graph.nodes[j]["xyz"]
        attrs[e] = attrs_e
    return attrs


def to_numpy(attrs):
    """
    Converts edge attributes from a list to NumPy array.

    Parameters
    ----------
    attrs : dict
        Edge attribute dictionary.

    Returns
    -------
    dict
        Updated edge attribute dictionary.

    """
    attrs["xyz"] = np.array(attrs["xyz"], dtype=np.float32)
    attrs["radius"] = np.array(attrs["radius"], dtype=np.float16)
    return attrs


# --- Miscellaneous ---
def smooth_branch(graph, attrs, i, j):
    """
    Smoothes branch then updates "graph" and "attrs" with the new xyz
    coordinates.

    Parameters
    ----------
    graph : dict
        Graph containing branch to be smoothed.
    attrs : dict
        Edge attributes dictionary.
    i : int
        End point of branch to be smoothed.
    j : int
        End point of branch to be smoothed.

    Returns
    -------
    None

    """
    attrs["xyz"] = geometry.smooth_branch(attrs["xyz"], s=2)
    graph.nodes[i]["xyz"] = attrs["xyz"][0]
    graph.nodes[j]["xyz"] = attrs["xyz"][-1]


def compute_path_length(graph):
    """
    Computes the path length of the given graph.

    Parameters
    ----------
    graph : networkx.Graph
        Graph whose nodes have an attribute called "xyz" which represents
        a 3d coordinate.

    Returns
    -------
    float
        Path length of graph.

    """
    path_length = 0
    for i, j in nx.dfs_edges(graph):
        path_length += compute_dist(graph, i, j)
    return path_length


def compute_dist(graph, i, j):
    """
    Computes Euclidean distance between nodes i and j.

    Parameters
    ----------
    graph : netowrkx.Graph
        Graph containing nodes i and j.
    i : int
        Node.
    j : int
        Node.

    Returns
    -------
    float
        Euclidean distance between nodes i and j.

    """
    return geometry.dist(graph.nodes[i]["xyz"], graph.nodes[j]["xyz"])


def cycle_exists(graph):
    """
    Checks the given graph has a cycle.

    Paramaters
    ----------
    graph : networkx.Graph
        Graph to be checked for cycles.

    Returns
    -------
    bool
        Indication of whether graph has a cycle.

    """
    try:
        nx.find_cycle(graph)
        return True
    except nx.exception.NetworkXNoCycle:
        return False


def get_leafs(graph):
    """
    Gets leaf nodes of "graph".

    Parameters
    ----------
    graph : networkx.Graph
        Graph to be searched

    Returns
    -------
    List[int]
        Leaf nodes of "graph".

    """
    return [i for i in graph.nodes if graph.degree[i] == 1]


def sample_node(graph):
    """
    Samples a single node from a graph.

    Parameters
    ----------
    graph : networkx.Graph
        Graph to be sampled from.

    Returns
    -------
    int
        Node.

    """
    nodes = list(graph.nodes)
    return sample(nodes, 1)[0]


def get_component(graph, root):
    """
    Gets the connected component corresponding to "root" from "graph".

    Parameters
    ----------
    graph : networkx.Graph
        Graph to be searched.
    root : int
        Node that breadth-first search starts from.

    Returns
    -------
    Set[int]
        Set of nodes in the connected component corresponding to "root".

    """
    queue = [root]
    visited = set()
    while len(queue):
        i = queue.pop()
        visited.add(i)
        for j in [j for j in graph.neighbors(i) if j not in visited]:
            queue.append(j)
    return visited


def count_components(graph):
    """
    Counts the number of connected components in a graph.

    Paramters
    ---------
    graph : networkx.Graph
        Graph to be searched.

    Returns
    -------
    int
        Number of connected components.

    """
    return nx.number_connected_components(graph)


def largest_components(graph, k):
    """
    Finds the "k" largest connected components in "graph".

    Parameters
    ----------
    graph : nx.Graph
        Graph to be searched.
    k : int
        Number of largest connected components to return.

    Returns
    -------
    List[int]
        List where each entry is a random node from one of the k largest
        connected components.

    """
    component_cardinalities = k * [-1]
    node_ids = k * [-1]
    for nodes in nx.connected_components(graph):
        if len(nodes) > component_cardinalities[-1]:
            i = 0
            while i < k:
                if len(nodes) > component_cardinalities[i]:
                    component_cardinalities.insert(i, len(nodes))
                    component_cardinalities.pop(-1)
                    node_ids.insert(i, util.sample_singleton(nodes))
                    node_ids.pop(-1)
                    break
                i += 1
    return node_ids<|MERGE_RESOLUTION|>--- conflicted
+++ resolved
@@ -72,29 +72,17 @@
             Minimum path length of swc files that are loaded into the
             FragmentsGraph. The default is 30.0 (microns).
         node_spacing : int, optional
-<<<<<<< HEAD
             Sampling rate for nodes in FragmentsGraph. Every "node_spacing"
             node is retained.
-=======
-            Spacing (in microns) between nodes. The default is 1.
->>>>>>> 6b436090
         prune_depth : int, optional
             Branches with length less than "prune_depth" microns are pruned.
             The default is 20.0 microns.
         smooth_bool : bool, optional
-<<<<<<< HEAD
             Indication of whether to smooth xyz coordinates from SWC files.
             The default is True.
         verbose : bool, optional
             Indication of whether to display a progress bar while building
             FragmentsGraph. The default is True.
-=======
-            Indication of whether to smooth branches from swc files. The
-            default is True.
-        verbose : bool, optional
-            Indication of whether to print out a progress bar while building
-            graph. The default is True.
->>>>>>> 6b436090
 
         Returns
         -------
@@ -126,11 +114,7 @@
         Returns
         -------
         FragmentsGraph
-<<<<<<< HEAD
             Graph generated from SWC files.
-=======
-            Graph generated from swc files.
->>>>>>> 6b436090
 
         """
         from deep_neurographs.fragments_graph import FragmentsGraph
@@ -150,11 +134,7 @@
     def get_irreducibles(self, swc_dicts):
         """
         Processes a list of swc dictionaries in parallel and extracts the
-<<<<<<< HEAD
         components of the irreducible subgraph from each.
-=======
-        components of the irreducible subgraph from each swc file.
->>>>>>> 6b436090
 
         Parameters
         ----------
@@ -166,11 +146,7 @@
         -------
         List[dict]
             List of dictionaries such that each contains the components of the
-<<<<<<< HEAD
             irreducible subgraph extracted from each SWC dictionary.
-=======
-            irreducible subgraph extracted from an swc file.
->>>>>>> 6b436090
 
         """
         # Initializations
@@ -201,14 +177,8 @@
 
     def extract_irreducibles(self, swc_dict):
         """
-        Gets the components of the irreducible subgraph from a given swc file.
-<<<<<<< HEAD
-=======
-        Note that the irreducible components consist of the following:
-            (1) Leafs: Nodes of degree 1
-            (2) Branchings: Nodes of degree 3+
-            (3) Edges that contain the path between irreducible nodes
->>>>>>> 6b436090
+        Gets the components of the irreducible subgraph from a given SWC
+        dictionary.
 
         Parameters
         ----------
@@ -262,12 +232,7 @@
 
     def prune_branches(self, graph):
         """
-<<<<<<< HEAD
         Prunes branches with length less than "self.prune_depth" microns.
-=======
-        Prunes short branches from the graph, defined as paths between a leaf
-        and a branching node with a length less than self.prune_depth microns.
->>>>>>> 6b436090
 
         Parameters
         ----------
@@ -307,11 +272,7 @@
                         break
 
 
-<<<<<<< HEAD
 # --- Irreducibles Extraction ---
-=======
-# --- Irreducible Extraction Utils ---
->>>>>>> 6b436090
 def get_irreducible_nodes(graph):
     """
     Gets irreducible nodes (i.e. leafs and branchings) of a graph.

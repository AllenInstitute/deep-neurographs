"""
Created on Wed June 5 16:00:00 2023

@author: Anna Grim
@email: anna.grim@alleninstitute.org


Overview
--------
Code that loads and preprocesses neuron fragments stored as swc files, then
constructs a custom graph object called a "FragmentsGraph".

Note: We use the term "branch" to refer to a path in a graph from a branching
      node to a leaf.

"""

from collections import defaultdict
from concurrent.futures import (
    as_completed,
    ProcessPoolExecutor,
    ThreadPoolExecutor,
)
from random import sample
from tqdm import tqdm

import ast
import networkx as nx
import numpy as np

from deep_neurographs.utils import geometry_util, img_util, swc_util, util


class GraphLoader:
    """
    Class that loads SWC files and constructs a FragmentsGraph instance from
    the data.

    """

    def __init__(
        self,
        anisotropy=[1.0, 1.0, 1.0],
        min_size=30.0,
        node_spacing=1,
        prune_depth=20.0,
        segmentation_path=None,
        smooth_bool=True,
        somas_path=None,
        verbose=False,
    ):
        """
        Builds a FragmentsGraph by reading swc files stored on either the
        cloud or local machine, then extracting the irreducible components.

        Parameters
        ----------
        anisotropy : List[float], optional
            Image to physical coordinates scaling factors to account for the
            anisotropy of the microscope. The default is [1.0, 1.0, 1.0].
        min_size : float, optional
            Minimum path length of swc files that are loaded into the
            FragmentsGraph. The default is 30.0 microns.
        node_spacing : int, optional
            Sampling rate for nodes in FragmentsGraph. Every "node_spacing"
            node is retained. The default is 1.
        prune_depth : int, optional
            Branches with length less than "prune_depth" microns are pruned.
            The default is 20.0 microns.
        segmentation_path : str, optional
            Path to segmentation stored in GCS bucket. The default is None.
        smooth_bool : bool, optional
            Indication of whether to smooth xyz coordinates from SWC files.
            The default is True.
        somas_path : str, optional
            Path to a txt file containing xyz coordinates of detected somas.
            The default is None.
        verbose : bool, optional
            Indication of whether to display a progress bar while building
            FragmentsGraph. The default is True.

        Returns
        -------
        None

        """
        # Instance attributes
        self.merges_dict = dict()  # key: swc_id, value: soma xyz
        self.min_size = min_size
        self.node_spacing = node_spacing
        self.prune_depth = prune_depth
        self.smooth_bool = smooth_bool
        self.verbose = verbose

        # Load somas
        if segmentation_path and somas_path:
            self.load_somas(segmentation_path, somas_path)

    def load_somas(self, segmentation_path, somas_path):
        """
        Loads soma locations from a specified file and detects merges in a
        segmentation.

        Parameters
        ----------
        segmentation_path : str
            Path to segmentation stored in GCS bucket. The default is None.
        somas_path : str
            Path to a txt file containing xyz coordinates of detected somas.

        Returns
        -------
        None

        """
        # Process soma locations
        driver = "neuroglancer_precomputed"
        reader = img_util.TensorStoreReader(segmentation_path, driver)
        with ThreadPoolExecutor() as executor:
            # Assign threads
            threads = list()
            for xyz_str in util.read_txt(somas_path):
                xyz = ast.literal_eval(xyz_str)
                voxel = img_util.to_voxels(xyz, (0.748, 0.748, 1.0))
                threads.append(executor.submit(reader.read_voxel, voxel, xyz))

            # Store results
            id_to_xyz = defaultdict(list)
            for thread in as_completed(threads):
                xyz, seg_id = thread.result()
                if seg_id != 0:
                    id_to_xyz[str(seg_id)].append(xyz)

        # Detect merges - ids that intersect with 2+ somas
        self.merges_dict = {k: v for k, v in id_to_xyz.items() if len(v) > 1}
        print("# Merges Detected:", len(self.merges_dict))

    def remove_merges(self, swc_dicts):
        """
        Breaks fragments in "swc_dicts" that contain a merge mistake.

        Parameters
        ----------
        swc_dicts : List[dict]
            List of dictionaries such that each contains the contents of an
            SWC file.

        Returns
        -------
        List[dict]
            Updated list of "swc_dicts", where fragments with merges have been
            broken down into smaller fragments.

        """
        # Break fragments
        depth = self.prune_depth
        updates = list()
<<<<<<< HEAD
=======
        n_breaks = 0
>>>>>>> b34d3f20
        for i, swc_dict in tqdm(enumerate(swc_dicts)):
            if swc_dict["swc_id"] in self.merges_dict:
                somas_xyz = self.merges_dict[swc_dict["swc_id"]]
                swc_dict_list = break_fragment(swc_dict, somas_xyz, depth)
                updates.append((i, swc_dict_list))

        # Update swc_dicts
        updates.reverse()
        for i, swc_dict_list in updates:
            swc_dicts.pop(i)
            swc_dicts.extend(swc_dict_list)
        return swc_dicts

    def extract_irreducibles(self, swc_dicts):
        """
        Processes a list of swc dictionaries in parallel and extracts the
        components of the irreducible subgraph from each. Note: this routine
        also breaks fragments that intersect multiple somas if soma locations
        are provided.

        Parameters
        ----------
        swc_dicts : List[dict]
            List of dictionaries such that each contains the contents of an
            SWC file.

        Returns
        -------
        List[dict]
            List of dictionaries such that each contains the components of the
            irreducible subgraph extracted from each SWC dictionary.

        """
        # Remove detected merges (if applicable)
        if len(self.merges_dict) > 0:
            swc_dicts = self.remove_merges(swc_dicts)

        # Extract irreducibles
        desc = "Extract Graphs"
        pbar = tqdm(total=len(swc_dicts), desc=desc) if self.verbose else None
        with ProcessPoolExecutor() as executor:
            # Assign Processes
            processes = [None] * len(swc_dicts)
            for i, swc_dict in enumerate(swc_dicts):
                processes[i] = executor.submit(
                    self.extract_irreducibles_from_graph, swc_dict
                )
                swc_dict[i] = None

            # Store results
            irreducibles = list()
            for process in as_completed(processes):
                result = process.result()
                if result is not None:
                    irreducibles.append(result)
                if self.verbose:
                    pbar.update(1)
        return irreducibles

    def extract_irreducibles_from_graph(self, swc_dict):
        """
        Gets the components of the irreducible subgraph from a given SWC
        dictionary.

        Parameters
        ----------
        swc_dict : dict
            Contents of an SWC file.

        Returns
        -------
        dict
            Dictionary that each contains the components of an irreducible
            subgraph.

        """
        # Initializations
        if "graph" in swc_dict:
            graph = swc_dict["graph"]
        else:
            graph, _ = swc_util.to_graph(swc_dict, set_attrs=True)
<<<<<<< HEAD
            prune_branches(graph, self.prune_depth)
=======
            self.prune_branches(graph)
>>>>>>> b34d3f20

        # Main
        if path_length(graph, self.min_size) > self.min_size:
            # Irreducible nodes
            leafs, branchings = get_irreducible_nodes(graph)

            # Irreducible nodes
            edges = dict()
            root = None
            for (i, j) in nx.dfs_edges(graph, source=util.sample_once(leafs)):
                # Check for start of irreducible edge
                if root is None:
                    root = i
                    attrs = init_edge_attrs(graph, root)

                # Check for end of irreducible edge
                upd_edge_attrs(graph, attrs, i, j)
                if j in leafs or j in branchings:
                    # Smooth (if applicable)
                    attrs = to_numpy(attrs)
                    if self.smooth_bool:
                        smooth_branch(graph, attrs, root, j)

                    # Finish
                    edges[(root, j)] = attrs
                    root = None

            # Output
            irreducibles = {
                "leaf": set_node_attrs(graph, leafs),
                "branching": set_node_attrs(graph, branchings),
                "edge": set_edge_attrs(graph, edges, self.node_spacing),
                "swc_id": swc_dict["swc_id"],
                "is_soma": swc_dict["is_soma"],
            }
            return irreducibles
        else:
            return None


# --- Break Merged Fragments ---
def break_fragment(swc_dict, somas_xyz, prune_depth):
    """
    Breaks a fragment that intersects with multiple somas so that nodes
    closest to soma locations are disconnected.

    Parameters
    ----------
    swc_dict : dict
        Contents of an SWC file.
    somas_xyz : List[Tuple[float]]
        Physical coordinates representing soma locations.
    prune_depth : float
        Branches with length less than "prune_depth" microns are pruned.

    Returns
    -------
    List[dicts]
        Updated SWC data dictionaries, where each dictionary represents a
        subgraph that was disconnected.

    """
    graph, _ = swc_util.to_graph(swc_dict, set_attrs=True)
<<<<<<< HEAD
    prune_branches(graph, prune_depth)
=======
    self.prune_branches(graph)
>>>>>>> b34d3f20
    if len(somas_xyz) <= 10:
        # Break connecting path
        nodes = set()
        path, soma_nodes = find_somas_path(graph, somas_xyz)
        for node in path:
            if graph.degree(node) > 2:
                nodes.add(node)
        remove_nodes(graph, nodes)

        # Update swc_dict
        swc_dict_list = list()
        for i, nodes in enumerate(map(set, nx.connected_components(graph))):
            is_soma = True if nodes.intersection(soma_nodes) else False
            swc_dict_i = {
                "graph": graph.subgraph(nodes).copy(),
                "is_soma": is_soma,
                "swc_id": swc_dict["swc_id"] + "." + str(i)
            }
            swc_dict_list.append(swc_dict_i)
    else:
        print(f"Fragment intersects w/ {len(somas_xyz)}")
        swc_dict_list = [swc_dict]
    return swc_dict_list


def find_somas_path(graph, somas_xyz):
<<<<<<< HEAD
    """
    Finds the shortest paths between a list of nodes such that each is closest
    to an xyz coordinate in "somas_xyz".

    Parameters
    ----------
    graph : networkx.Graph
        Graph to be searched.
    somas_xyz : List[Tuple[float]]
        List of xyz coordinates that represent soma locations.

    Returns
    -------
    Tuple
        A tuple containing the following:
            - path (Set[int]): Nodes along the shortest paths between somas.
            - soma_nodes (List[int]): Nodes that are closest to the given soma
            locations.

    """
=======
>>>>>>> b34d3f20
    path = set()
    soma_nodes = [find_closest_node(graph, xyz) for xyz in somas_xyz]
    for i in range(1, len(soma_nodes)):
        subpath = nx.shortest_path(
            graph, source=soma_nodes[0], target=soma_nodes[i]
        )
        path = path.union(set(subpath))
    return path, soma_nodes


def remove_nodes(graph, roots, max_dist=5.0):
    """
    Removes nodes from graph within a given radius from a set of root nodes.

    Parameters
    ----------
    graph : networkx.Graph
        Graph to be searched.
    roots : List[int]
        Root nodes.
    max_dist : float, optional
        Maximum distance within which nodes are removed. The default is 5.0.

    Returns
    -------
    None

    """
    nodes = set()
<<<<<<< HEAD
=======
    visited_roots = set()
>>>>>>> b34d3f20
    while len(roots) > 0:
        root = roots.pop()
        queue = [(root, 0)]
        visited = set()
        while len(queue) > 0:
            # Visit node
            i, dist_i = queue.pop()
            visited.add(i)

            # Update queue
            for j in graph.neighbors(i):
                dist_j = dist_i + dist(graph, i, j)
                if j not in visited and dist_j <= max_dist:
                    queue.append((j, dist_j))
                elif j not in visited and graph.degree(j) > 2:
                    queue.append((j, dist_i))
        nodes = nodes.union(visited)
    graph.remove_nodes_from(nodes)


# --- Irreducibles Extraction ---
def get_irreducible_nodes(graph):
    """
    Gets irreducible nodes (i.e. leafs and branchings) of a graph.

    Parameters
    ----------
    graph : networkx.Graph
        Graph to be searched.

    Returns
    -------
    Tuple[set]
        Sets of leaf and branching nodes.

    """
    leafs = set()
    branchings = set()
    for i in graph.nodes:
        if graph.degree[i] == 1:
            leafs.add(i)
        elif graph.degree[i] > 2:
            branchings.add(i)
    return leafs, branchings


def set_node_attrs(graph, nodes):
    """
    Extracts attributes for each node in the graph.

    Parameters
    ----------
    nodes : List[int]
        Nodes whose attributes are to be extracted from the graph.

    Returns
    -------
    dict
        Dictionary where the keys are node ids and values are dictionaries
        containing the "radius" and "xyz" attributes of the nodes.

    """
    attrs = dict()
    for i in nodes:
        attrs[i] = {
            "radius": graph.nodes[i]["radius"], "xyz": graph.nodes[i]["xyz"]
        }
    return attrs


def init_edge_attrs(graph, i):
    """
    Initializes an attribute dictionary for a single irreducible edge.

    Parameters
    ----------
    graph : networkx.Graph
        Graph containing node "i".
    i : int
        Node that is the start of a path between irreducible nodes. The
        attributes of this node are used to initialize the dictionary.

    Returns
    -------
    dict
        Edge attribute dictionary.

    """
    attrs = {
        "length": 0,
        "radius": [graph.nodes[i]["radius"]],
        "xyz": [graph.nodes[i]["xyz"]],
    }
    return attrs


def upd_edge_attrs(graph, attrs, i, j):
    """
    Updates an edge attribute dictionary with attributes of node i.

    Parameters
    ----------
    graph : networkx.Graph
        Graph containing nodes "i" and "j".
    attrs : dict
        Edge attribute dictionary to be updated.
    i : int
        Node in the path between irreducible nodes whose attributes will be
        added to the "attrs" dictionary.
    j : int
        Neighbor of node "i" which is also along this path.

    Returns
    -------
    dict
        Edge attribute dictionary.

    """
    attrs["length"] += dist(graph, i, j)
    attrs["radius"].append(graph.nodes[i]["radius"])
    attrs["xyz"].append(graph.nodes[i]["xyz"])


def set_edge_attrs(graph, attrs, node_spacing):
    """
    Sets the edge attributes of a given graph by updating node coordinates and
    resamples points in irreducible path.

    Parameters
    ----------
    graph : networkx.Graph
        Graph that attributes dictionary was built from.
    attrs : dict
        Dictionary where the keys are irreducible edge IDs and values are the
        corresponding attribute dictionaries.
    node_spacing : int
        Sampling rate for nodes in FragmentsGraph. Every "node_spacing"-th node
        is retained.

    Returns
    -------
    dict
        Updated edge attribute dictionary.

    """
    for e in attrs:
        # Update endpoints
        i, j = tuple(e)
        attrs[e]["xyz"][0] = graph.nodes[i]["xyz"]
        attrs[e]["xyz"][-1] = graph.nodes[j]["xyz"]

        # Resample points
        idxs = util.spaced_idxs(len(attrs[e]["xyz"]), node_spacing)
        attrs[e]["radius"] = attrs[e]["radius"][idxs]
        attrs[e]["xyz"] = attrs[e]["xyz"][idxs]
    return attrs


def to_numpy(attrs):
    """
    Converts edge attributes from a list to NumPy array.

    Parameters
    ----------
    attrs : dict
        Edge attribute dictionary.

    Returns
    -------
    dict
        Updated edge attribute dictionary.

    """
    attrs["xyz"] = np.array(attrs["xyz"], dtype=np.float32)
    attrs["radius"] = np.array(attrs["radius"], dtype=np.float16)
    return attrs


# --- Miscellaneous ---
def count_components(graph):
    """
    Counts the number of connected components in a graph.

    Paramters
    ---------
    graph : networkx.Graph
        Graph to be searched.

    Returns
    -------
    int
        Number of connected components.

    """
    return nx.number_connected_components(graph)


def cycle_exists(graph):
    """
    Checks if the given graph has a cycle.

    Paramaters
    ----------
    graph : networkx.Graph
        Graph to be searched.

    Returns
    -------
    bool
        Indication of whether graph has a cycle.

    """
    try:
        nx.find_cycle(graph)
        return True
    except nx.exception.NetworkXNoCycle:
        return False


def dist(graph, i, j):
    """
    Computes Euclidean distance between nodes i and j.

    Parameters
    ----------
    graph : netowrkx.Graph
        Graph containing nodes i and j.
    i : int
        Node ID.
    j : int
        Node ID.

    Returns
    -------
    float
        Euclidean distance between nodes i and j.

    """
    return geometry_util.dist(graph.nodes[i]["xyz"], graph.nodes[j]["xyz"])


def find_closest_node(graph, xyz):
    """
    Finds the node in the graph that is closest to the given coordinates.

    Parameters
    ----------
    graph : networkx.Graph
        Graph to be search.
    xyz : Tuple[float]
        Coordinate to which the closest node in the graph will be found.

    Returns
    -------
    int
        Node in the graph that is closest to the given "xyz" coordinate.

    """
    best_dist = np.inf
    best_node = None
    for i in graph.nodes:
        cur_dist = geometry_util.dist(xyz, graph.nodes[i]["xyz"])
        if cur_dist < best_dist:
            best_dist = cur_dist
            best_node = i
    return best_node


def get_component(graph, root):
    """
    Gets the connected component corresponding to "root" from "graph".

    Parameters
    ----------
    graph : networkx.Graph
        Graph to be searched.
    root : int
        Node that breadth-first search starts from.

    Returns
    -------
    Set[int]
        Nodes in the connected component corresponding to "root".

    """
    queue = [root]
    visited = set()
    while len(queue):
        i = queue.pop()
        visited.add(i)
        for j in [j for j in graph.neighbors(i) if j not in visited]:
            queue.append(j)
    return visited


def get_leafs(graph):
    """
    Gets leaf nodes of "graph".

    Parameters
    ----------
    graph : networkx.Graph
        Graph to be searched

    Returns
    -------
    List[int]
        Leaf nodes of "graph".

    """
    return [i for i in graph.nodes if graph.degree[i] == 1]


def largest_components(graph, k):
    """
    Finds the "k" largest connected components in "graph".

    Parameters
    ----------
    graph : nx.Graph
        Graph to be searched.
    k : int
        Number of largest connected components to return.

    Returns
    -------
    List[int]
        List where each entry is a random node from one of the k largest
        connected components.

    """
    component_cardinalities = k * [-1]
    node_ids = k * [-1]
    for nodes in nx.connected_components(graph):
        if len(nodes) > component_cardinalities[-1]:
            i = 0
            while i < k:
                if len(nodes) > component_cardinalities[i]:
                    component_cardinalities.insert(i, len(nodes))
                    component_cardinalities.pop(-1)
                    node_ids.insert(i, util.sample_singleton(nodes))
                    node_ids.pop(-1)
                    break
                i += 1
    return node_ids


def path_length(graph, max_length=np.inf):
    """
    Computes the path length of the given graph.

    Parameters
    ----------
    graph : networkx.Graph
        Graph whose nodes have an attribute called "xyz" which represents
        a 3d coordinate.
    max_length : float
        ...

    Returns
    -------
    float
        Path length of graph.

    """
    path_length = 0
    for i, j in nx.dfs_edges(graph):
        path_length += dist(graph, i, j)
        if path_length > max_length:
            break
    return path_length


def prune_branches(graph, depth):
    """
    Prunes branches with length less than "depth" microns.

    Parameters
    ----------
    graph : networkx.Graph
        Graph to be searched.
    depth : float
        Length of branches that are pruned.

    Returns
    -------
    networkx.Graph
        Graph with short branches pruned.

    """
    deleted_nodes = list()
    n_passes = 0
    while len(deleted_nodes) > 0 or n_passes < 2:
        # Visit leafs
        n_passes += 1
        deleted_nodes = list()
        for leaf in get_leafs(graph):
            branch = [leaf]
            length = 0
            for (i, j) in nx.dfs_edges(graph, source=leaf):
                # Visit edge
                length += dist(graph, i, j)
                if graph.degree(j) == 2:
                    branch.append(j)
                elif graph.degree(j) > 2:
                    deleted_nodes.extend(branch)
                    graph.remove_nodes_from(branch)
                    break

                # Check whether to stop
                if length > depth:
                    break


def sample_node(graph):
    """
    Samples a single node from a graph.

    Parameters
    ----------
    graph : networkx.Graph
        Graph to be sampled from.

    Returns
    -------
    int
        Node.

    """
    nodes = list(graph.nodes)
    return sample(nodes, 1)[0]


def smooth_branch(graph, attrs, i, j):
    """
    Smoothes branch then updates "graph" and "attrs" with the new xyz
    coordinates.

    Parameters
    ----------
    graph : dict
        Graph containing branch to be smoothed.
    attrs : dict
        Edge attributes dictionary.
    i : int
        End point of branch to be smoothed.
    j : int
        End point of branch to be smoothed.

    Returns
    -------
    None

    """
    attrs["xyz"] = geometry_util.smooth_branch(attrs["xyz"], s=2)
    graph.nodes[i]["xyz"] = attrs["xyz"][0]
    graph.nodes[j]["xyz"] = attrs["xyz"][-1]<|MERGE_RESOLUTION|>--- conflicted
+++ resolved
@@ -155,10 +155,6 @@
         # Break fragments
         depth = self.prune_depth
         updates = list()
-<<<<<<< HEAD
-=======
-        n_breaks = 0
->>>>>>> b34d3f20
         for i, swc_dict in tqdm(enumerate(swc_dicts)):
             if swc_dict["swc_id"] in self.merges_dict:
                 somas_xyz = self.merges_dict[swc_dict["swc_id"]]
@@ -240,11 +236,7 @@
             graph = swc_dict["graph"]
         else:
             graph, _ = swc_util.to_graph(swc_dict, set_attrs=True)
-<<<<<<< HEAD
             prune_branches(graph, self.prune_depth)
-=======
-            self.prune_branches(graph)
->>>>>>> b34d3f20
 
         # Main
         if path_length(graph, self.min_size) > self.min_size:
@@ -308,11 +300,7 @@
 
     """
     graph, _ = swc_util.to_graph(swc_dict, set_attrs=True)
-<<<<<<< HEAD
     prune_branches(graph, prune_depth)
-=======
-    self.prune_branches(graph)
->>>>>>> b34d3f20
     if len(somas_xyz) <= 10:
         # Break connecting path
         nodes = set()
@@ -339,7 +327,6 @@
 
 
 def find_somas_path(graph, somas_xyz):
-<<<<<<< HEAD
     """
     Finds the shortest paths between a list of nodes such that each is closest
     to an xyz coordinate in "somas_xyz".
@@ -360,8 +347,6 @@
             locations.
 
     """
-=======
->>>>>>> b34d3f20
     path = set()
     soma_nodes = [find_closest_node(graph, xyz) for xyz in somas_xyz]
     for i in range(1, len(soma_nodes)):
@@ -391,10 +376,6 @@
 
     """
     nodes = set()
-<<<<<<< HEAD
-=======
-    visited_roots = set()
->>>>>>> b34d3f20
     while len(roots) > 0:
         root = roots.pop()
         queue = [(root, 0)]

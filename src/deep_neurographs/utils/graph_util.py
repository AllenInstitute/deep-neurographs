--- conflicted
+++ resolved
@@ -8,24 +8,11 @@
 Overview
 --------
 Code that reads and preprocesses neuron fragments stored as swc files, then
-<<<<<<< HEAD
-constructs a custom graph object called a "FragmentsGraph" from them.
-=======
-constructs a custom graph object called a "FragmentsGraph".
->>>>>>> 848aa72c
+constructs a custom graph object called a "FragmentsGraph" from the fragments.
 
     Graph Construction Algorithm:
         1. Read Neuron Fragments
             to do...
-<<<<<<< HEAD
-=======
-
-        2. Preprocess Fragments and Extract Irreducibles
-            to do...
-
-        3. Build FragmentsGraph
-            to do...
->>>>>>> 848aa72c
 
         2. Extract Irreducibles
             to do...
@@ -118,17 +105,10 @@
         from deep_neurographs.fragments_graph import FragmentsGraph
 
         # Step 1: Read Neuron Fragments
-<<<<<<< HEAD
         graph_list = self.reader.load(fragments_pointer)
 
         # Step: Extract Irreducibles
         irreducibles = self.process_graphs(graph_list)
-=======
-        swc_dicts = self.reader.load(fragments_pointer)
-
-        # Step: Preprocess Fragments and Extract Irreducibles 
-        irreducibles = self.schedule_processes(swc_dicts)
->>>>>>> 848aa72c
 
         # Step 3: Build FragmentsGraph
         fragments_graph = FragmentsGraph(node_spacing=self.node_spacing)
@@ -191,21 +171,11 @@
         Returns
         -------
         List[dict]
-<<<<<<< HEAD
             List of dictionaries such that each is the set of irreducibles
             from the input graph.
 
         """
         irreducibles = None
-=======
-            List of dictionaries such that each is the set of irreducibles in
-            a connected component of the graph corresponding to "swc_dict".
-
-        """
-        # Build dense graph
-        swc_dict["idx"] = dict(zip(swc_dict["id"], range(len(swc_dict["id"]))))
-        graph, _ = swc_util.to_graph(swc_dict, set_attrs=True)
->>>>>>> 848aa72c
         self.prune_branches(graph)
         if compute_path_length(graph) > self.min_size:
             # Extract irreducible nodes
@@ -283,73 +253,6 @@
                             graph.remove_nodes_from(branch[0:k])
                         break
 
-<<<<<<< HEAD
-=======
-    def get_component_irreducibles(self, graph, swc_dict):
-        """
-        Gets the irreducible components of "graph".
-
-        Parameters
-        ----------
-        graph : networkx.Graph
-            Graph to be searched.
-        swc_dict : dict
-            Dictionary used to build "graph".
-
-        Returns
-        -------
-        dict
-            Dictionary containing irreducible components of "graph".
-
-        """
-        # Extract nodes
-        leafs, branchings = get_irreducible_nodes(graph)
-        assert len(leafs) > 0, "No leaf nodes!"
-
-        # Extract edges
-        edges = dict()
-        nbs = defaultdict(list)
-        root = None
-        branch_length = 0
-        for (i, j) in nx.dfs_edges(graph, source=util.sample_once(leafs)):
-            # Check if starting new or continuing current path
-            if root is None:
-                root = i
-                branch_length = 0
-                attrs = init_edge_attrs(swc_dict, root)
-
-            # Vist i
-            xyz_i = swc_dict["xyz"][swc_dict["idx"][i]]
-            xyz_j = swc_dict["xyz"][swc_dict["idx"][j]]
-            branch_length += geometry.dist(xyz_i, xyz_j)
-
-            # Visit j
-            attrs = upd_edge_attrs(swc_dict, attrs, j)
-            if j in leafs or j in branchings:
-                attrs["length"] = branch_length
-                attrs = to_numpy(attrs)
-                if self.smooth_bool:
-                    swc_dict, edges = smooth_branch(
-                        swc_dict, attrs, edges, nbs, root, j
-                    )
-                else:
-                    edges[(root, j)] = attrs
-
-                # Finish
-                nbs[root].append(j)
-                nbs[j].append(root)
-                root = None
-
-        # Output
-        irreducibles = {
-            "leaf": set_node_attrs(swc_dict, leafs),
-            "branching": set_node_attrs(swc_dict, branchings),
-            "edge": edges,
-            "swc_id": swc_dict["swc_id"],
-        }
-        return irreducibles
-
->>>>>>> 848aa72c
 
 # --- Extract Irreducibles  ---
 def get_irreducible_nodes(graph):

"""
Created on Wed June 5 16:00:00 2023

@author: Anna Grim
@email: anna.grim@alleninstitute.org


Overview
--------
Code that loads and preprocesses neuron fragments stored as swc files, then
constructs a custom graph object called a "FragmentsGraph".

Note: We use the term "branch" to refer to a path in a graph from a branching
      node to a leaf.

"""

from concurrent.futures import ProcessPoolExecutor, as_completed
from random import sample
from tqdm import tqdm

import networkx as nx
import numpy as np

from deep_neurographs.utils import geometry_util, swc_util, util


class GraphLoader:
    """
    Class that loads SWC files and constructs a FragmentsGraph instance from
    the data.

    """

    def __init__(
        self,
        anisotropy=[1.0, 1.0, 1.0],
        min_size=30.0,
        node_spacing=1,
        prune_depth=20.0,
        smooth_bool=True,
        verbose=False,
    ):
        """
        Builds a FragmentsGraph by reading swc files stored on either the
        cloud or local machine, then extracting the irreducible components.

        Parameters
        ----------
        anisotropy : List[float], optional
            Image to physical coordinates scaling factors to account for the
            anisotropy of the microscope. The default is [1.0, 1.0, 1.0].
        min_size : float, optional
            Minimum path length of swc files that are loaded into the
            FragmentsGraph. The default is 30.0 (microns).
        node_spacing : int, optional
            Sampling rate for nodes in FragmentsGraph. Every "node_spacing"
            node is retained. The default is 1.
        prune_depth : int, optional
            Branches with length less than "prune_depth" microns are pruned.
            The default is 20.0 microns.
        smooth_bool : bool, optional
            Indication of whether to smooth xyz coordinates from SWC files.
            The default is True.
        verbose : bool, optional
            Indication of whether to display a progress bar while building
            FragmentsGraph. The default is True.

        Returns
        -------
        None

        """
        self.min_size = min_size
        self.node_spacing = node_spacing
        self.prune_depth = prune_depth
        self.smooth_bool = smooth_bool
        self.verbose = verbose

    def get_irreducibles(self, swc_dicts):
        """
        Processes a list of swc dictionaries in parallel and extracts the
        components of the irreducible subgraph from each.

        Parameters
        ----------
        swc_dicts : List[dict]
            List of dictionaries such that each contains the contents of an
            SWC file.

        Returns
        -------
        List[dict]
            List of dictionaries such that each contains the components of the
            irreducible subgraph extracted from each SWC dictionary.

        """
        # Initializations
        if self.verbose:
            pbar = tqdm(total=len(swc_dicts), desc="Extract Graphs")

        # Main
        with ProcessPoolExecutor() as executor:
            # Assign Processes
            i = 0
            print("start assigning processes")
            processes = [None] * len(swc_dicts)
            for swc_dict in tqdm(swc_dicts):
                #swc_dict = swc_dicts.pop()
<<<<<<< HEAD
                processes[i] = executor.submit(
                    self.extract_irreducibles, swc_dict)
=======
                processes[i] = executor.submit(self.extract_irreducibles, swc_dict)
>>>>>>> 3f0d3347
                i += 1
            print("assigned processes in get_irreducibles()")

            # Store results
            irreducibles = list()
            for process in as_completed(processes):
                result = process.result()
                if result is not None:
                    irreducibles.append(result)
                #if self.verbose:
                pbar.update(1)
        return irreducibles

    def extract_irreducibles(self, swc_dict):
        """
        Gets the components of the irreducible subgraph from a given SWC
        dictionary.

        Parameters
        ----------
        swc_dict : dict
            Contents of an SWC file.

        Returns
        -------
        dict
            Dictionary that each contains the components of an irreducible
            subgraph.

        """
        print("line 142")
        graph, _ = swc_util.to_graph(swc_dict, set_attrs=True)
        self.prune_branches(graph)
        print("line 145")
        if compute_path_length(graph, self.min_size) > self.min_size:
            # Irreducible nodes
            leafs, branchings = get_irreducible_nodes(graph)

            # Irreducible nodes
            edges = dict()
            root = None
            for (i, j) in nx.dfs_edges(graph, source=util.sample_once(leafs)):
                # Check for start of irreducible edge
                if root is None:
                    root = i
                    attrs = init_edge_attrs(graph, root)

                # Check for end of irreducible edge
                upd_edge_attrs(graph, attrs, i, j)
                if j in leafs or j in branchings:
                    # Smooth (if applicable)
                    attrs = to_numpy(attrs)
                    if self.smooth_bool:
                        smooth_branch(graph, attrs, root, j)

                    # Finish
                    edges[(root, j)] = attrs
                    root = None

            # Output
            irreducibles = {
                "leaf": set_node_attrs(graph, leafs),
                "branching": set_node_attrs(graph, branchings),
                "edge": set_edge_attrs(graph, edges, self.node_spacing),
                "swc_id": swc_dict["swc_id"],
                "is_soma": swc_dict["is_soma"],
            }
            return irreducibles
        else:
            return None

    def prune_branches(self, graph):
        """
        Prunes branches with length less than "self.prune_depth" microns.

        Parameters
        ----------
        graph : networkx.Graph
            Graph to be searched.

        Returns
        -------
        networkx.Graph
            Graph with short branches pruned.

        """
        deleted_nodes = list()
        n_passes = 0
        while len(deleted_nodes) > 0 or n_passes < 2:
            # Visit leafs
            n_passes += 1
            deleted_nodes = list()
            for leaf in get_leafs(graph):
                branch = [leaf]
                length = 0
                for (i, j) in nx.dfs_edges(graph, source=leaf):
                    # Visit edge
                    length += compute_dist(graph, i, j)
                    if graph.degree(j) == 2:
                        branch.append(j)
                    elif graph.degree(j) > 2:
                        deleted_nodes.extend(branch)
                        graph.remove_nodes_from(branch)
                        break

                    # Check whether to stop
                    if length > self.prune_depth:
                        break


# --- Irreducibles Extraction ---
def get_irreducible_nodes(graph):
    """
    Gets irreducible nodes (i.e. leafs and branchings) of a graph.

    Parameters
    ----------
    graph : networkx.Graph
        Graph to be searched.

    Returns
    -------
    Tuple[set]
        Sets of leaf and branching nodes.

    """
    leafs = set()
    branchings = set()
    for i in graph.nodes:
        if graph.degree[i] == 1:
            leafs.add(i)
        elif graph.degree[i] > 2:
            branchings.add(i)
    return leafs, branchings


def set_node_attrs(graph, nodes):
    """
    Extracts attributes for each node in the graph.

    Parameters
    ----------
    nodes : List[int]
        Nodes whose attributes are to be extracted from the graph.

    Returns
    -------
    dict
        Dictionary where the keys are node ids and values are dictionaries
        containing the "radius" and "xyz" attributes of the nodes.

    """
    attrs = dict()
    for i in nodes:
        attrs[i] = {
            "radius": graph.nodes[i]["radius"], "xyz": graph.nodes[i]["xyz"]
        }
    return attrs


def init_edge_attrs(graph, i):
    """
    Initializes an attribute dictionary for a single irreducible edge.

    Parameters
    ----------
    graph : networkx.Graph
        Graph containing node i.
    i : int
        Node that is the start of a path between irreducible nodes. The
        attributes of this node are used to initialize the dictionary.

    Returns
    -------
    dict
        Edge attribute dictionary.

    """
    attrs = {
        "length": 0,
        "radius": [graph.nodes[i]["radius"]],
        "xyz": [graph.nodes[i]["xyz"]],
    }
    return attrs


def upd_edge_attrs(graph, attrs, i, j):
    """
    Updates an edge attribute dictionary with attributes of node i.

    Parameters
    ----------
    graph : networkx.Graph
        Graph containing nodes i and j.
    attrs : dict
        Edge attribute dictionary to be updated.
    i : int
        Node in the path between irreducible nodes whose attributes will be
        added to the "attrs" dictionary.

    Returns
    -------
    dict
        Edge attribute dictionary.

    """
    attrs["length"] += compute_dist(graph, i, j)
    attrs["radius"].append(graph.nodes[i]["radius"])
    attrs["xyz"].append(graph.nodes[i]["xyz"])


def set_edge_attrs(graph, attrs, node_spacing):
    """
    Sets the edge attributes of a given graph by updating node coordinates and
    resamples points in irreducible path.

    Parameters
    ----------
    graph : networkx.Graph
        Graph that attributes dictionary was built from.
    attrs : dict
        Dictionary where the keys are irreducible edge IDs and values are the
        corresponding attribute dictionaries.
    node_spacing : int, optional
        Sampling rate for nodes in FragmentsGraph. Every "node_spacing" node
        is retained. The default is 1.

    Returns
    -------
    dict
        Updated edge attribute dictionary.

    """
    for e in attrs:
        # Update endpoints
        i, j = tuple(e)
        attrs[e]["xyz"][0] = graph.nodes[i]["xyz"]
        attrs[e]["xyz"][-1] = graph.nodes[j]["xyz"]

        # Resample points
        idxs = util.spaced_idxs(len(attrs[e]["xyz"]), node_spacing)
        attrs[e]["radius"] = attrs[e]["radius"][idxs]
        attrs[e]["xyz"] = attrs[e]["xyz"][idxs]
    return attrs


def to_numpy(attrs):
    """
    Converts edge attributes from a list to NumPy array.

    Parameters
    ----------
    attrs : dict
        Edge attribute dictionary.

    Returns
    -------
    dict
        Updated edge attribute dictionary.

    """
    attrs["xyz"] = np.array(attrs["xyz"], dtype=np.float32)
    attrs["radius"] = np.array(attrs["radius"], dtype=np.float16)
    return attrs


# --- Miscellaneous ---
def smooth_branch(graph, attrs, i, j):
    """
    Smoothes branch then updates "graph" and "attrs" with the new xyz
    coordinates.

    Parameters
    ----------
    graph : dict
        Graph containing branch to be smoothed.
    attrs : dict
        Edge attributes dictionary.
    i : int
        End point of branch to be smoothed.
    j : int
        End point of branch to be smoothed.

    Returns
    -------
    None

    """
    attrs["xyz"] = geometry_util.smooth_branch(attrs["xyz"], s=2)
    graph.nodes[i]["xyz"] = attrs["xyz"][0]
    graph.nodes[j]["xyz"] = attrs["xyz"][-1]


def compute_path_length(graph, max_length=np.inf):
    """
    Computes the path length of the given graph.

    Parameters
    ----------
    graph : networkx.Graph
        Graph whose nodes have an attribute called "xyz" which represents
        a 3d coordinate.

    Returns
    -------
    float
        Path length of graph.

    """
    path_length = 0
    for i, j in nx.dfs_edges(graph):
        path_length += compute_dist(graph, i, j)
        if path_length > max_length:
              break
    return path_length


def compute_dist(graph, i, j):
    """
    Computes Euclidean distance between nodes i and j.

    Parameters
    ----------
    graph : netowrkx.Graph
        Graph containing nodes i and j.
    i : int
        Node.
    j : int
        Node.

    Returns
    -------
    float
        Euclidean distance between nodes i and j.

    """
    return geometry_util.dist(graph.nodes[i]["xyz"], graph.nodes[j]["xyz"])


def cycle_exists(graph):
    """
    Checks the given graph has a cycle.

    Paramaters
    ----------
    graph : networkx.Graph
        Graph to be checked for cycles.

    Returns
    -------
    bool
        Indication of whether graph has a cycle.

    """
    try:
        nx.find_cycle(graph)
        return True
    except nx.exception.NetworkXNoCycle:
        return False


def get_leafs(graph):
    """
    Gets leaf nodes of "graph".

    Parameters
    ----------
    graph : networkx.Graph
        Graph to be searched

    Returns
    -------
    List[int]
        Leaf nodes of "graph".

    """
    return [i for i in graph.nodes if graph.degree[i] == 1]


def sample_node(graph):
    """
    Samples a single node from a graph.

    Parameters
    ----------
    graph : networkx.Graph
        Graph to be sampled from.

    Returns
    -------
    int
        Node.

    """
    nodes = list(graph.nodes)
    return sample(nodes, 1)[0]


def get_component(graph, root):
    """
    Gets the connected component corresponding to "root" from "graph".

    Parameters
    ----------
    graph : networkx.Graph
        Graph to be searched.
    root : int
        Node that breadth-first search starts from.

    Returns
    -------
    Set[int]
        Set of nodes in the connected component corresponding to "root".

    """
    queue = [root]
    visited = set()
    while len(queue):
        i = queue.pop()
        visited.add(i)
        for j in [j for j in graph.neighbors(i) if j not in visited]:
            queue.append(j)
    return visited


def count_components(graph):
    """
    Counts the number of connected components in a graph.

    Paramters
    ---------
    graph : networkx.Graph
        Graph to be searched.

    Returns
    -------
    int
        Number of connected components.

    """
    return nx.number_connected_components(graph)


def largest_components(graph, k):
    """
    Finds the "k" largest connected components in "graph".

    Parameters
    ----------
    graph : nx.Graph
        Graph to be searched.
    k : int
        Number of largest connected components to return.

    Returns
    -------
    List[int]
        List where each entry is a random node from one of the k largest
        connected components.

    """
    component_cardinalities = k * [-1]
    node_ids = k * [-1]
    for nodes in nx.connected_components(graph):
        if len(nodes) > component_cardinalities[-1]:
            i = 0
            while i < k:
                if len(nodes) > component_cardinalities[i]:
                    component_cardinalities.insert(i, len(nodes))
                    component_cardinalities.pop(-1)
                    node_ids.insert(i, util.sample_singleton(nodes))
                    node_ids.pop(-1)
                    break
                i += 1
    return node_ids<|MERGE_RESOLUTION|>--- conflicted
+++ resolved
@@ -107,12 +107,9 @@
             processes = [None] * len(swc_dicts)
             for swc_dict in tqdm(swc_dicts):
                 #swc_dict = swc_dicts.pop()
-<<<<<<< HEAD
                 processes[i] = executor.submit(
-                    self.extract_irreducibles, swc_dict)
-=======
-                processes[i] = executor.submit(self.extract_irreducibles, swc_dict)
->>>>>>> 3f0d3347
+                    self.extract_irreducibles, swc_dict
+                )
                 i += 1
             print("assigned processes in get_irreducibles()")
 

"""
Created on Wed June 5 16:00:00 2023

@author: Anna Grim
@email: anna.grim@alleninstitute.org


Routines for working with SWC files.

An SWC file is a text-based file format used to represent the directed
graphical structure of a neuron. It contains a series of nodes such that each
has the following attributes:
    "id" (int): node ID
    "type" (int): node type (e.g. soma, axon, dendrite)
    "x" (float): x coordinate
    "y" (float): y coordinate
    "z" (float): z coordinate
    "pid" (int): node ID of parent

Note: Each uncommented line in an SWC file corresponds to a node and contains
      these attributes in the same order.
"""

from collections import deque
from concurrent.futures import (
    ProcessPoolExecutor,
    ThreadPoolExecutor,
    as_completed,
)
from google.cloud import storage
from io import BytesIO
from tqdm import tqdm
from zipfile import ZipFile

import networkx as nx
import numpy as np
import os

from deep_neurographs.utils import util


class Reader:
    """
    Class that reads SWC files stored in a (1) local directory, (2) local ZIP
    archive, or (3) GCS directory of ZIP archives.
    """

    def __init__(self, anisotropy=(1.0, 1.0, 1.0), min_size=0):
        """
        Initializes a Reader object that loads SWC files.

        Parameters
        ----------
        anisotropy : Tuple[float], optional
            Image to physical coordinates scaling factors to account for the
            anisotropy of the microscope. The default is [1.0, 1.0, 1.0].
        min_size : int, optional
            Threshold on the number nodes in SWC files that are parsed and
            returned. The default is 0.

        Returns
        -------
        None
        """
        self.anisotropy = anisotropy
        self.min_size = min_size

    def load(self, swc_pointer):
        """
        Loads data from SWC files located at the path specified by
        "swc_pointer".

        Parameters
        ----------
        swc_pointer : dict, list, str
            Object that points to SWC files to be read, must be one of:
                - swc_dir (str): Path to directory containing SWC files.
                - swc_path (str): Path to single SWC file.
                - swc_path_list (List[str]): List of paths to SWC files.
                - swc_zip (str): Path to a ZIP archive containing SWC files.
                - gcs_dict (dict): Dictionary that contains the keys
                  "bucket_name" and "path" to read from a GCS bucket.

        Returns
        -------
        List[dict]
            List of dictionaries whose keys and values are the attribute names
            and values from the SWC files. Each dictionary contains the
            following items:
                - "id": unique identifier of each node in an SWC file.
                - "pid": parent ID of each node.
                - "swc_id": name of swc file, minus the ".swc".
                - "radius": radius value corresponding to each node.
                - "xyz": coordinate corresponding to each node.
                - "soma_nodes": nodes with soma type.
        """
        # Dictionary with GCS specs
        if isinstance(swc_pointer, dict):
            return self.read_from_gcs(swc_pointer)

        # List of paths to SWC files
        if isinstance(swc_pointer, list):
            return self.read_from_paths(swc_pointer)

        # Directory containing...
        if os.path.isdir(swc_pointer):
            # ZIP archives with SWC files
            paths = util.list_paths(swc_pointer, extension=".zip")
            if len(paths) > 0:
                return self.read_from_zips(swc_pointer)

            # SWC files
            paths = util.list_paths(swc_pointer, extension=".swc")
            if len(paths) > 0:
                return self.read_from_paths(paths)

            raise Exception(f"Directory is invalid - {swc_pointer}")

        # Path to...
        if isinstance(swc_pointer, str):
            # ZIP archive with SWC files
            if ".zip" in swc_pointer:
                return self.read_from_zip(swc_pointer)

            # Path to single SWC file
            if ".swc" in swc_pointer:
                return self.read_from_path(swc_pointer)

            raise Exception(f"Path is invalid - {swc_pointer}")

        raise Exception(f"SWC Pointer is invalid - {swc_pointer}")

    # --- Load subroutines ---
    def read_from_paths(self, swc_paths):
        """
        Reads a list of SWC files stored on the local machine.

        Paramters
        ---------
        swc_paths : List[str]
            Paths to SWC files stored on the local machine.

        Returns
        -------
        Dequeue[dict]
            List of dictionaries whose keys and values are the attribute
            names and values from an SWC file.
        """
        with ProcessPoolExecutor() as executor:
            # Assign processes
            processes = list()
            for path in swc_paths:
                processes.append(
                    executor.submit(self.load, path)
                )

            # Store results
            swc_dicts = deque()
            for process in as_completed(processes):
                result = process.result()
                if result:
                    swc_dicts.append(result)
        return swc_dicts

    def read_from_path(self, path):
        """
        Reads a single SWC file stored on the local machine.

        Paramters
        ---------
        path : str
            Path to SWC file stored on the local machine.

        Returns
        -------
        dict
            Dictionaries whose keys and values are the attribute names and
            values from an SWC file.
        """
        content = util.read_txt(path)
        if len(content) > self.min_size - 10:
            result = self.parse(content)
            result["swc_id"] = util.get_swc_id(path)
            return result
        else:
            return False

    def read_from_zips(self, zip_dir):
        """
        Processes a directory containing ZIP archives with SWC files.

        Parameters
        ----------
        zip_dir : str
            Path to directory containing ZIP archives with SWC files.

        Returns
        -------
        Deque[dict]
            Dictionaries whose keys and values are the attribute names and
            values from an SWC file.
        """
        # Initializations
        zip_names = [f for f in os.listdir(zip_dir) if f.endswith(".zip")]
        pbar = tqdm(total=len(zip_names), desc="Read SWCs")

        # Main
        with ProcessPoolExecutor() as executor:
            # Assign threads
            processes = list()
            for f in zip_names:
                zip_path = os.path.join(zip_dir, f)
                processes.append(
                    executor.submit(self.read_from_zip, zip_path)
                )

            # Store results
            swc_dicts = deque()
            for process in as_completed(processes):
                swc_dicts.extend(process.result())
                pbar.update(1)
        return swc_dicts

    def read_from_zip(self, zip_path):
        """
        Reads SWC files from a ZIP archive stored on the local machine.

        Paramters
        ---------
        str : str
            Path to a ZIP archive on the local machine.

        Returns
        -------
        Dequeue[dict]
            List of dictionaries whose keys and values are the attribute
            names and values from an SWC file.
        """
        with ZipFile(zip_path, "r") as zip_file:
            swc_dicts = deque()
            swc_files = [f for f in zip_file.namelist() if f.endswith(".swc")]
            for f in swc_files:
                result = self.read_from_zipped_file(zip_file, f)
                if result:
                    swc_dicts.append(result)
        return swc_dicts

    def read_from_zipped_file(self, zip_file, path):
        """
        Reads SWC file stored in a ZIP archive.

        Parameters
        ----------
        zip_file : ZipFile
            ZIP archive containing SWC file to be read.
        path : str
            Path to SWC file to be read.

        Returns
        -------
        dict
            Dictionaries whose keys and values are the attribute names and
            values from an SWC file.
        """
        content = util.read_zip(zip_file, path).splitlines()
        if len(content) > self.min_size - 10:
            result = self.parse(content)
            result["swc_id"] = util.get_swc_id(path)
            return result
        else:
            return False

    def read_from_gcs(self, gcs_dict):
        """
        Reads SWC files from ZIP archives stored in a GCS bucket.

        Parameters
        ----------
        gcs_dict : dict
            Dictionary with the keys "bucket_name" and "path" that specify
            where the ZIP archives are located in a GCS bucket.

        Returns
        -------
        Dequeue[dict]
            List of dictionaries whose keys and values are the attribute
            names and values from an SWC file.
        """
<<<<<<< HEAD
        # Initializations
        batch_size = 1000
        zip_paths = util.list_gcs_filenames(gcs_dict, ".zip")
        pbar = tqdm(total=len(zip_paths), desc=f"Download SWCs")

        # Main
        swc_dicts = deque()
        with ProcessPoolExecutor() as executor:
            for i in range(0, len(zip_paths), batch_size):
                # Assign processes
                processes = list()
                for zip_path in zip_paths[i:i+batch_size]:
                    processes.append(
                        executor.submit(
                            self.read_from_gcs_zip,
                            gcs_dict["bucket_name"],
                            zip_path
                        )
                    )

                # Store results
                for process in as_completed(processes):
                    swc_dicts.extend(process.result())
                    pbar.update(1)
=======
        with ProcessPoolExecutor() as executor:
            # Assign processes
            processes = list()
            for zip_path in util.list_gcs_filenames(gcs_dict, ".zip"):
                processes.append(
                    executor.submit(
                        self.read_from_gcs_zip,
                        gcs_dict["bucket_name"],
                        zip_path
                    )
                )

            # Store results
            swc_dicts = deque()
            pbar = tqdm(total=len(processes), desc="Download SWCs")
            for process in as_completed(processes):
                swc_dicts.extend(process.result())
                pbar.update(1)
>>>>>>> cf4f4fec
        return swc_dicts

    def read_from_gcs_zip(self, bucket_name, path):
        """
        Reads SWC files stored in a ZIP archive downloaded from a cloud
        bucket.

        Parameters
        ----------
        zip_content : bytes
            Content of a ZIP archive.

        Returns
        -------
        Dequeue[dict]
            List of dictionaries whose keys and values are the attribute
            names and values from an SWC file.
        """
        # Initialize cloud reader
        client = storage.Client()
        bucket = client.bucket(bucket_name)

        # Parse Zip
        swc_dicts = deque()
        zip_content = bucket.blob(path).download_as_bytes()
        with ZipFile(BytesIO(zip_content), "r") as zip_file:
            with ThreadPoolExecutor(max_workers=32) as executor:
                # Assign threads
                threads = list()
                for filename in zip_file.namelist():
                    threads.append(
                        executor.submit(
                            self.read_from_zipped_file, zip_file, filename
                        )
                    )

                # Process results
                for thread in as_completed(threads):
                    result = thread.result()
                    if result:
                        swc_dicts.append(result)
        return swc_dicts

    # --- Process content ---
    def parse(self, content):
        """
        Parses an SWC file to extract the content which is stored in a dict.
        Note that node_ids from SWC are reindex from 0 to n-1 where n is the
        number of nodes in the SWC file.

        Parameters
        ----------
        content : List[str]
            List of strings such that each is a line from an SWC file.

        Returns
        -------
        dict
            Dictionaries whose keys and values are the attribute names
            and values from an SWC file.
        """
        # Initializations
        content, offset = self.process_content(content)
        swc_dict = {
            "id": np.zeros((len(content)), dtype=int),
            "radius": np.zeros((len(content)), dtype=np.float16),
            "pid": np.zeros((len(content)), dtype=int),
            "xyz": np.zeros((len(content), 3), dtype=np.float32),
            "soma_nodes": set(),
        }

        # Parse content
        for i, line in enumerate(content):
            parts = line.split()
            swc_dict["id"][i] = parts[0]
            swc_dict["radius"][i] = float(parts[-2])
            swc_dict["pid"][i] = parts[-1]
            swc_dict["xyz"][i] = self.read_xyz(parts[2:5], offset)
            if int(parts[1]) == 1:
                swc_dict["soma_nodes"].add(parts[0])

        # Convert radius from nanometers to microns
        if swc_dict["radius"][0] > 100:
            swc_dict["radius"] /= 1000
        return swc_dict

    def process_content(self, content):
        """
        Processes lines of text from an SWC file, extracting an offset
        value and returning the remaining content starting from the line
        immediately after the last commented line.

        Parameters
        ----------
        content : List[str]
            List of strings such that each is a line from an SWC file.

        Returns
        -------
        List[str]
            A list of strings representing the lines of text starting from the
            line immediately after the last commented line.
        List[float]
            Offset used to shift coordinates.
        """
        offset = (0, 0, 0)
        for i, line in enumerate(content):
            if line.startswith("# OFFSET"):
                offset = self.read_xyz(line.split()[2:5])
            if not line.startswith("#"):
                return content[i:], offset

    def read_xyz(self, xyz_str, offset=(0, 0, 0)):
        """
        Reads a 3D coordinate from a string and transforms it.

        Parameters
        ----------
        xyz_str : str
            Coordinate stored as a str.
        offset : List[float], optional
            Shift applied to coordinate. Default is (0, 0, 0).

        Returns
        -------
        numpy.ndarray
            Coordinate of node from an SWC file.
        """
        iterator = zip(self.anisotropy, xyz_str, offset)
        return [a * (float(s) + o) for a, s, o in iterator]


# --- Helpers ---
def to_graph(swc_dict, set_attrs=False):
    """
    Converts a dictionary containing swc attributes to a graph.

    Parameters
    ----------
    swc_dict : dict
        Dictionaries whose keys and values are the attribute name and values
        from an swc file.
    set_attrs : bool, optional
        Indication of whether to set attributes. The default is False.

    Returns
    -------
    graph : networkx.Graph
        Graph generated from "swc_dict".
    """
    graph = nx.Graph(swc_id=swc_dict["swc_id"])
    graph.add_edges_from(zip(swc_dict["id"][1:], swc_dict["pid"][1:]))
    if set_attrs:
        __add_attributes(swc_dict, graph)
    return graph


def __add_attributes(swc_dict, graph):
    """
    Adds node attributes to a NetworkX graph based on information from
    "swc_dict".

    Parameters
    ----------
    swc_dict : dict
        A dictionary containing SWC data. It must have the following keys:
        - "id": A list of node identifiers (unique for each node).
        - "xyz": A list of 3D coordinates (x, y, z) for each node.
        - "radius": A list of radii for each node.

    graph : networkx.Graph
        A NetworkX graph object to which the attributes will be added.
        The graph must contain nodes that correspond to the IDs in
        "swc_dict["id"]".

    Returns
    -------
    None
    """
    attrs = dict()
    for idx, node in enumerate(swc_dict["id"]):
        attrs[node] = {
            "xyz": swc_dict["xyz"][idx],
            "radius": swc_dict["radius"][idx],
        }
    nx.set_node_attributes(graph, attrs)<|MERGE_RESOLUTION|>--- conflicted
+++ resolved
@@ -286,7 +286,6 @@
             List of dictionaries whose keys and values are the attribute
             names and values from an SWC file.
         """
-<<<<<<< HEAD
         # Initializations
         batch_size = 1000
         zip_paths = util.list_gcs_filenames(gcs_dict, ".zip")
@@ -311,26 +310,6 @@
                 for process in as_completed(processes):
                     swc_dicts.extend(process.result())
                     pbar.update(1)
-=======
-        with ProcessPoolExecutor() as executor:
-            # Assign processes
-            processes = list()
-            for zip_path in util.list_gcs_filenames(gcs_dict, ".zip"):
-                processes.append(
-                    executor.submit(
-                        self.read_from_gcs_zip,
-                        gcs_dict["bucket_name"],
-                        zip_path
-                    )
-                )
-
-            # Store results
-            swc_dicts = deque()
-            pbar = tqdm(total=len(processes), desc="Download SWCs")
-            for process in as_completed(processes):
-                swc_dicts.extend(process.result())
-                pbar.update(1)
->>>>>>> cf4f4fec
         return swc_dicts
 
     def read_from_gcs_zip(self, bucket_name, path):

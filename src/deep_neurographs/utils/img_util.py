"""
Created on Sat May 9 11:00:00 2024

@author: Anna Grim
@email: anna.grim@alleninstitute.org

Helper routines for working with images.

"""

from copy import deepcopy

import numpy as np
import tensorstore as ts
from skimage.color import label2rgb

from deep_neurographs.utils import util

ANISOTROPY = [0.748, 0.748, 1.0]
SUPPORTED_DRIVERS = ["neuroglancer_precomputed", "n5", "zarr"]


# --- io utils ---
def open_tensorstore(path, driver="neuroglancer_precomputed"):
    """
    Opens an image that is assumed to be stored as a directory of shard files.

    Parameters
    ----------
    path : str
        Path to directory containing shard files.
    driver : str, optional
        Storage driver needed to read data at "path". The default is
        "neuroglancer_precomputed".

    Returns
    -------
    tensorstore.TensorStore
        Pointer to image stored at "path" in a GCS bucket.

    """
    assert driver in SUPPORTED_DRIVERS, "Driver is not supported!"
    img = ts.open(
        {
            "driver": driver,
            "kvstore": {
                "driver": "gcs",
                "bucket": "allen-nd-goog",
                "path": path,
            },
            "context": {
                "cache_pool": {"total_bytes_limit": 1000000000},
                "cache_pool#remote": {"total_bytes_limit": 1000000000},
                "data_copy_concurrency": {"limit": 8},
            },
            "recheck_cached_data": "open",
        }
    ).result()
    if driver == "neuroglancer_precomputed":
        return img[ts.d["channel"][0]]
    elif driver == "zarr":
        img = img[0, 0, :, :, :]
        img = img[ts.d[0].transpose[2]]
        img = img[ts.d[0].transpose[1]]
    return img


def read(img, voxel, shape, from_center=True):
    """
    Reads a chunk of data from an image given a voxel coordinate and shape.

    Parameters
    ----------
    img : numpy.ndarray
        Image to be read.
    voxel : tuple
        Voxel coordinate that specifies either the center or top, left, front
        corner of the chunk to be read.
    shape : tuple
        Shape (dimensions) of the chunk to be read.
    from_center : bool, optional
        Indication of whether the provided coordinates represent the center of
        the chunk or the top, left, front corner. The default is True.

    Returns
    -------
    numpy.ndarray
        Chunk of data read from an image.

    """
    start, end = get_start_end(voxel, shape, from_center=from_center)
    return deepcopy(
        img[start[0]: end[0], start[1]: end[1], start[2]: end[2]]
    )


def read_tensorstore(img, voxel, shape, from_center=True):
    """
    Reads a chunk from an image given a voxel coordinate and the desired shape
    of the chunk.

    Parameters
    ----------
    img : tensorstore.TensorStore
        Image to be read.
    voxel : tuple
        Voxel coordinate that specifies either the center or top, left, front
        corner of the chunk to be read.
    shape : tuple
        Shape (dimensions) of the chunk to be read.
    from_center : bool, optional
        Indication of whether the provided coordinates represent the center of
        the chunk or the starting point. The default is True.

    Returns
    -------
    numpy.ndarray
        Chunk of data read from an image.

    """
    return read(img, voxel, shape, from_center=from_center).read().result()


def read_tensorstore_with_bbox(img, bbox, normalize=True):
    """
    Reads a chunk from a subarray that is determined by "bbox".

    Parameters
    ----------
    img : tensorstore.TensorStore
        Image to be read.
    bbox : dict
        Dictionary that contains min and max coordinates of a bounding box.

    Returns
    -------
    numpy.ndarray
        Chunk of data read from an image.

    """
    try:
        shape = [bbox["max"][i] - bbox["min"][i] for i in range(3)]
        return read_tensorstore(img, bbox["min"], shape, from_center=False)
    except Exception:
        print(f"Unable to read from image with bbox {bbox}")
        return np.zeros(shape)


def read_profile(img, spec):
    """
    Reads an intensity profile from an image (i.e. image profile).

    Parameters
    ----------
    img : tensorstore.TensorStore
        Image to be read.
    spec : dict
        Dictionary that stores the bounding box of chunk to be read and the
        voxel coordinates of the profile path.

    Returns
    -------
    numpy.ndarray
        Image profile.

    """
    img_chunk = normalize(read_tensorstore_with_bbox(img, spec["bbox"]))
    return read_intensities(img_chunk, spec["profile_path"])


def read_intensities(img, voxels):
    """
    Reads the image intensities of voxels.

    Parameters
    ----------
    img : tensorstore.TensorStore
        Image to be read.
    voxels : list
        Voxels to be read.

    Returns
    -------
    list
        Image intensities.

    """
    return [img[voxel] for voxel in map(tuple, voxels)]


def get_start_end(voxel, shape, from_center=True):
    """
    Gets the start and end indices of the chunk to be read.

    Parameters
    ----------
    voxel : tuple
        Voxel coordinate that specifies either the center or top, left, front
        corner of the chunk to be read.
    shape : tuple
        Shape (dimensions) of the chunk to be read.
    from_center : bool, optional
        Indication of whether the provided coordinates represent the center of
        the chunk or the starting point. The default is True.

    Return
    ------
    tuple[list[int]]
        Start and end indices of the chunk to be read.

    """
    if from_center:
        start = [voxel[i] - shape[i] // 2 for i in range(3)]
        end = [voxel[i] + shape[i] // 2 for i in range(3)]
    else:
        start = voxel
        end = [voxel[i] + shape[i] for i in range(3)]
    return start, end


# -- operations --
def normalize(img):
    """
    Normalizes an image so that the minimum and maximum intensity values are 0
    and 1.

    Parameters
    ----------
    img : numpy.ndarray
        Image to be normalized.

    Returns
    -------
    numpy.ndarray
        Normalized image.

    """
    img -= np.min(img)
    return img / max(1, np.max(img))


def get_mip(img, axis=0):
    """
    Compute the maximum intensity projection (MIP) of "img" along "axis".

    Parameters
    ----------
    img : numpy.ndarray
        Image to compute MIP of.
    axis : int, optional
        Projection axis. The default is 0.

    Returns
    -------
    numpy.ndarray
        MIP of "img".

    """
    return np.max(img, axis=axis)


def get_labels_mip(img, axis=0):
    """
    Compute the maximum intensity projection (MIP) of a segmentation along
    "axis". This routine differs from "get_mip" because it retuns an rgb
    image.

    Parameters
    ----------
    img : numpy.ndarray
        Image to compute MIP of.
    axis : int, optional
        Projection axis. The default is 0.

    Returns
    -------
    numpy.ndarray
        MIP of "img".

    """
    mip = np.max(img, axis=axis)
    mip = label2rgb(mip)
    return (255 * mip).astype(np.uint8)


def get_profile(img, spec, profile_id):
    """
    Gets the image profile for a given proposal.

    Parameters
    ----------
    img : tensorstore.TensorStore
        Image that profiles are generated from.
    spec : dict
        Dictionary that contains the image bounding box and coordinates of the
        image profile path.
    profile_id : frozenset
        Identifier of profile.

    Returns
    -------
    dict
        Dictionary that maps an id (e.g. node, edge, or proposal) to its image
        profile.

    """
    profile = read_profile(img, spec)
    avg, std = util.get_avg_std(profile)
    profile.extend([avg, std])
    return {profile_id: profile}


# --- coordinate conversions ---
def to_world(voxel, shift=[0, 0, 0]):
    """
    Converts coordinates from voxels to world.

    Parameters
    ----------
    coord : numpy.ndarray
        Coordinate to be converted.
    shift : list, optional
        Shift to be applied to "coord". The default is [0, 0, 0].

    Returns
    -------
    tuple
        Converted coordinates.

    """
    return tuple([voxel[i] * ANISOTROPY[i] - shift[i] for i in range(3)])


def to_voxels(xyz, downsample_factor=0):
    """
    Converts coordinates from world to voxel.

    Parameters
    ----------
    xyz : numpy.ndarray
        xyz coordinate to be converted to voxels.
    anisotropy : list, optional
        Anisotropy to be applied to values of interest. The default is
        [1.0, 1.0, 1.0].
    downsample_factor : int, optional
        Downsampling factor that accounts for which level in the image pyramid
        the voxel coordinates must index into. The default is 0.

    Returns
    -------
    numpy.ndarray
        Coordinates converted to voxels.

    """
    downsample_factor = 1.0 / 2 ** downsample_factor
    voxel = downsample_factor * (xyz / np.array(ANISOTROPY))
    return np.round(voxel).astype(int)


# -- utils --
def init_bbox(origin, shape):
    """
    Gets the min and max coordinates of a bounding box based on "origin" and
    "shape".

    Parameters
    ----------
    origin : tuple[int]
        Origin of bounding box which is assumed to be top, front, left corner.
    shape : tuple[int]
        Shape of bounding box.

    Returns
    -------
    dict or None
        Bounding box.

    """
    if origin and shape:
        origin = np.array(origin)
        shape = np.array(shape)
        return {"min": origin, "max": origin + shape}
    else:
        return None


def get_minimal_bbox(voxels):
    """
    Gets the min and max coordinates of a bounding box that contains "voxels".

    Parameters
    ----------
    voxels : numpy.ndarray
        Array containing voxel coordinates.
    buffer : int, optional
        Constant value added/subtracted from the max/min coordinates of the
        bounding box. The default is 0.

    Returns
    -------
    dict
        Bounding box.

    """
    bbox = {
        "min": np.floor(np.min(voxels, axis=0) - 1).astype(int),
        "max": np.ceil(np.max(voxels, axis=0) + 1).astype(int),
    }
    return bbox


<<<<<<< HEAD
=======
def get_chunk_labels(path, xyz, shape, from_center=True):
    """
    Gets the labels of segments contained in chunk centered at "xyz".

    Parameters
    ----------
    path : str
        Path to segmentation stored in a GCS bucket.
    xyz : numpy.ndarray
        Center point of chunk to be read.
    shape : tuple
        Shape of chunk to be read.
    from_center : bool, optional
        Indication of whether "xyz" is the center point or upper, left, front
        corner of chunk to be read. The default is True.

    Returns
    -------
    set
        Labels of segments contained in chunk read from GCS bucket.

    """
    img = open_tensorstore(path)
    img = read_tensorstore(img, xyz, shape, from_center=from_center)
    return set(fastremap.unique(img).astype(int))


>>>>>>> e3946bcd
def find_img_path(bucket_name, img_root, dataset_name):
    """
    Find the path of a specific dataset in a GCS bucket.

    Parameters:
    ----------
    bucket_name : str
        Name of the GCS bucket where the images are stored.
    img_root : str
        Root directory path in the GCS bucket where the images are located.
    dataset_name : str
        Name of the dataset to be searched for within the subdirectories.

    Returns:
    -------
    str
        Path of the found dataset subdirectory within the specified GCS bucket.

    """
    for subdir in util.list_gcs_subdirectories(bucket_name, img_root):
        if dataset_name in subdir:
            return subdir + "whole-brain/fused.zarr/"
    raise f"Dataset not found in {bucket_name} - {img_root}"<|MERGE_RESOLUTION|>--- conflicted
+++ resolved
@@ -409,36 +409,6 @@
     return bbox
 
 
-<<<<<<< HEAD
-=======
-def get_chunk_labels(path, xyz, shape, from_center=True):
-    """
-    Gets the labels of segments contained in chunk centered at "xyz".
-
-    Parameters
-    ----------
-    path : str
-        Path to segmentation stored in a GCS bucket.
-    xyz : numpy.ndarray
-        Center point of chunk to be read.
-    shape : tuple
-        Shape of chunk to be read.
-    from_center : bool, optional
-        Indication of whether "xyz" is the center point or upper, left, front
-        corner of chunk to be read. The default is True.
-
-    Returns
-    -------
-    set
-        Labels of segments contained in chunk read from GCS bucket.
-
-    """
-    img = open_tensorstore(path)
-    img = read_tensorstore(img, xyz, shape, from_center=from_center)
-    return set(fastremap.unique(img).astype(int))
-
-
->>>>>>> e3946bcd
 def find_img_path(bucket_name, img_root, dataset_name):
     """
     Find the path of a specific dataset in a GCS bucket.

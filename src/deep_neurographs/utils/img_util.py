--- conflicted
+++ resolved
@@ -390,18 +390,6 @@
     return bbox
 
 
-<<<<<<< HEAD
-def get_fixed_bbox(voxels, shape):
-    centroid = np.round(np.mean(voxels, axis=0)).astype(int)
-    bbox = {
-        "min": [centroid[i] - shape[i] // 2 for i in range(3)],
-        "max": [centroid[i] + shape[i] // 2 for i in range(3)],
-    }
-    return bbox
-
-
-=======
->>>>>>> 13a1a7f2
 def find_img_path(bucket_name, img_root, dataset_name):
     """
     Find the path of a specific dataset in a GCS bucket.

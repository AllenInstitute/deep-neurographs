"""
Created on Sat July 15 9:00:00 2023

@author: Anna Grim
@email: anna.grim@alleninstitute.org

Builds neurograph for neuron reconstruction.

"""

import os
from concurrent.futures import ProcessPoolExecutor, as_completed
from time import time

from google.cloud import storage

from deep_neurographs import graph_utils as gutils
from deep_neurographs import utils
from deep_neurographs.neurograph import NeuroGraph
from deep_neurographs.swc_utils import process_gsc_zip, process_local_paths

# Graph construction
MIN_SIZE = 35
SMOOTH = True
PRUNE_CONNECTORS = False
PRUNE_SPURIOUS = True
PRUNE_DEPTH = 10
CONNECTOR_LENGTH = 16

# Proposal generation
N_PROPOSALS_PER_LEAF = 3
OPTIMIZE_PROPOSALS = False
OPTIMIZATION_DEPTH = 15
SEARCH_RADIUS = 10


# --- Build graph wrappers ---
def build_neurograph_from_local(
    anisotropy=[1.0, 1.0, 1.0],
    swc_dir=None,
    swc_paths=None,
    img_patch_origin=None,
    img_patch_shape=None,
    img_path=None,
    min_size=MIN_SIZE,
    progress_bar=False,
    prune_connectors=PRUNE_CONNECTORS,
    prune_spurious=PRUNE_SPURIOUS,
    connector_length=CONNECTOR_LENGTH,
    prune_depth=PRUNE_DEPTH,
    smooth=SMOOTH,
):
    """
    Builds a neurograph from swc files on the local machine.

    Parameters
    ----------
    anisotropy : list[float], optional
        Scaling factors applied to xyz coordinates to account for anisotropy
        of microscope. The default is [1.0, 1.0, 1.0].
    swc_dir : str, optional
        Path to a directory containing swc files. The default is None.
    swc_paths : list[str], optional
        List of paths to swc files. The default is None.
    image_patch_origin : list[float], optional
        An xyz coordinate in the image which is the upper, left, front corner
        of am image patch that contains the swc files. The default is None.
    image_patch_shape : list[float], optional
        The xyz dimensions of the bounding box which contains the swc files.
        The default is None.
    img_path : str, optional
        Path to image which is assumed to be stored in a Google Bucket. The
        default is None.
    min_size : int, optional
        Minimum cardinality of swc files that are stored in NeuroGraph. The
        default is the global variable "MIN_SIZE".
    progress_bar : bool, optional
        Indication of whether to print out a progress bar during build. The
        default is False.
    prune_connectors : bool, optional
        Indication of whether to prune connectors (see graph_utils.py), sites
        that are likely to be false merges. The default is the global variable
        "PRUNE_CONNECTORS".
    prune_spurious : bool, optional
        Indication of whether to prune spurious branches, these are short
        branches which are an artifical from skeletonization. The default is
        the global variable "PRUNE_SPURIOUS".
    connector_length : int, optional
        Maximum length of connecting paths pruned (see graph_utils.py). The
        default is the global variable "CONNECTOR_LENGTH".
    prune_depth : int, optional
        Branches less than "prune_depth" microns are pruned if "prune" is
        True. The default is the global variable "PRUNE_DEPTH".
    smooth : bool, optional
        Indication of whether to smooth branches from swc files. The default
        is the global variable "SMOOTH".

    Returns
    -------
    neurograph : NeuroGraph
        Neurograph generated from zips of swc files stored on local machine.

    """
    # Process swc files
    assert swc_dir or swc_paths, "Provide swc_dir or swc_paths!"
    img_bbox = utils.get_img_bbox(img_patch_origin, img_patch_shape)
    paths = get_paths(swc_dir) if swc_dir else swc_paths
    swc_dicts, paths = process_local_paths(
        paths, anisotropy=anisotropy, min_size=min_size, img_bbox=img_bbox
    )

    # Filter swc_dicts
    if img_bbox:
        filtered_swc_dicts = []
        for swc_dict in swc_dicts:
            if utils.is_list_contained(img_bbox, swc_dict["xyz"]):
                filtered_swc_dicts.append(swc_dict)
        swc_dicts = filtered_swc_dicts

    # Build neurograph
    neurograph = build_neurograph(
        swc_dicts,
        img_bbox=img_bbox,
        img_path=img_path,
        swc_paths=paths,
        progress_bar=progress_bar,
        prune_connectors=prune_connectors,
        prune_spurious=prune_spurious,
        connector_length=connector_length,
        prune_depth=prune_depth,
        smooth=smooth,
    )
<<<<<<< HEAD
=======

    # Delete nodes outside bbox
    if img_bbox:
        neurograph.delete_isolated()
>>>>>>> f748afa4

    return neurograph


def build_neurograph_from_gcs_zips(
    bucket_name,
    cloud_path,
    anisotropy=[1.0, 1.0, 1.0],
    img_path=None,
    min_size=MIN_SIZE,
    prune_connectors=PRUNE_CONNECTORS,
    prune_spurious=PRUNE_SPURIOUS,
    connector_length=CONNECTOR_LENGTH,
    prune_depth=PRUNE_DEPTH,
    smooth=SMOOTH,
):
    """
    Builds a neurograph from a GCS bucket that contain of zips of swc files.

    Parameters
    ----------
    bucket_name : str
        Name of GCS bucket where zips are stored.
    cloud_path : str
        Path within GCS bucket to directory containing zips.
    anisotropy : list[float], optional
        Scaling factors applied to xyz coordinates to account for anisotropy
        of microscope. The default is [1.0, 1.0, 1.0].
    img_path : str, optional
        Path to image stored GCS Bucket that swc files were generated from.
        The default is None.
    min_size : int, optional
        Minimum cardinality of swc files that are stored in NeuroGraph. The
        default is the global variable "MIN_SIZE".
    prune_connectors : bool, optional
        Indication of whether to prune connectors (see graph_utils.py), sites
        that are likely to be false merges. The default is the global variable
        "PRUNE_CONNECTORS".
    prune_spurious : bool, optional
        Indication of whether to prune spurious branches, these are short
        branches which are an artifical from skeletonization. The default is
        the global variable "PRUNE_SPURIOUS".
    connector_length : int, optional
        Maximum length of connecting paths pruned (see graph_utils.py). The
        default is the global variable "CONNECTOR_LENGTH".
    prune_depth : int, optional
        Branches less than "prune_depth" microns are pruned if "prune" is
        True. The default is the global variable "PRUNE_DEPTH".
    smooth : bool, optional
        Indication of whether to smooth branches from swc files. The default
        is the global variable "SMOOTH".

    Returns
    -------
    neurograph : NeuroGraph
        Neurograph generated from zips of swc files stored in a GCS bucket.

    """
    # Process swc files
    print("Process swc files...")
    total_runtime, t0 = utils.init_timers()
    swc_dicts = download_gcs_zips(
        bucket_name, cloud_path, min_size, anisotropy
    )
    t, unit = utils.time_writer(time() - t0)
    print(f"\nModule Runtime: {round(t, 4)} {unit} \n")

    # Build neurograph
    print("Build NeuroGraph...")
    t0 = time()
    neurograph = build_neurograph(
        swc_dicts,
        img_path=img_path,
        prune_connectors=prune_connectors,
        prune_spurious=prune_spurious,
        connector_length=connector_length,
        prune_depth=prune_depth,
        smooth=smooth,
    )
    t, unit = utils.time_writer(time() - t0)
    print(f"Module Runtime: {round(t, 4)} {unit} \n")

    t, unit = utils.time_writer(time() - total_runtime)
    print(f"Total Runtime: {round(t, 4)} {unit}")
    print(f"Memory Consumption: {round(utils.get_memory_usage(), 4)} GBs")
    return neurograph


# -- Read swc files --
def download_gcs_zips(bucket_name, cloud_path, min_size, anisotropy):
    """
    Downloads swc files from zips stored in a GCS bucket.

    Parameters
    ----------
    bucket_name : str
        Name of GCS bucket where zips are stored.
    cloud_path : str
        Path within GCS bucket to directory containing zips.
    min_size : int
        Minimum cardinality of swc files that are stored in NeuroGraph.
    anisotropy : list[float]
        Scaling factors applied to xyz coordinates to account for anisotropy
        of microscope.

    Returns
    -------
    swc_dicts : list

    """
    # Initializations
    bucket = storage.Client().bucket(bucket_name)
    zip_paths = utils.list_gcs_filenames(bucket, cloud_path, ".zip")
    chunk_size = int(len(zip_paths) * 0.02)

    # Parse
    cnt = 1
    t0, t1 = utils.init_timers()
    swc_dicts = []
    for i, path in enumerate(zip_paths):
        swc_dicts.extend(
            process_gsc_zip(
                bucket, path, anisotropy=anisotropy, min_size=min_size
            )
        )
        if i > cnt * chunk_size:
            cnt, t1 = report_progress(
                i, len(zip_paths), chunk_size, cnt, t0, t1
            )
    return swc_dicts


# -- Build neurograph ---
def build_neurograph(
    swc_dicts,
    img_bbox=None,
    img_path=None,
    swc_paths=None,
    progress_bar=True,
    prune_connectors=PRUNE_CONNECTORS,
    prune_spurious=PRUNE_SPURIOUS,
    connector_length=CONNECTOR_LENGTH,
    prune_depth=PRUNE_DEPTH,
    smooth=SMOOTH,
):
    # Extract irreducibles
    n_components = len(swc_dicts)
    if progress_bar:
        print("(1) Extract irreducible nodes and edges")
        print("# connected components:", utils.reformat_number(n_components))
    irreducibles, n_nodes, n_edges = get_irreducibles(
        swc_dicts,
        progress_bar=progress_bar,
        prune_connectors=prune_connectors,
        prune_spurious=prune_spurious,
        connector_length=connector_length,
        prune_depth=prune_depth,
        smooth=smooth,
    )

    # Build neurograph
    if progress_bar:
        print("\n(2) Combine irreducibles...")
        print("# nodes:", utils.reformat_number(n_nodes))
        print("# edges:", utils.reformat_number(n_edges))

    neurograph = NeuroGraph(
        img_bbox=img_bbox, img_path=img_path, swc_paths=swc_paths
    )
    t0, t1 = utils.init_timers()
    chunk_size = max(int(n_components * 0.05), 1)
    cnt, i = 1, 0
    while len(irreducibles):
        irreducible_set = irreducibles.pop()
        neurograph.add_component(irreducible_set)
        if i > cnt * chunk_size and progress_bar:
            cnt, t1 = report_progress(i, n_components, chunk_size, cnt, t0, t1)
        i += 1
    if progress_bar:
        t, unit = utils.time_writer(time() - t0)
        print("\n" + f"add_irreducibles(): {round(t, 4)} {unit}")
    return neurograph


def get_irreducibles(
    swc_dicts,
    progress_bar=True,
    prune_connectors=PRUNE_CONNECTORS,
    prune_spurious=PRUNE_SPURIOUS,
    connector_length=CONNECTOR_LENGTH,
    prune_depth=PRUNE_DEPTH,
    smooth=SMOOTH,
):
    n_components = len(swc_dicts)
    chunk_size = max(int(n_components * 0.02), 1)
    with ProcessPoolExecutor() as executor:
        # Assign Processes
        processes = [None] * n_components
        i = 0
        while swc_dicts:
            swc_dict = swc_dicts.pop()
            processes[i] = executor.submit(
                gutils.get_irreducibles,
                swc_dict,
                prune_connectors,
                prune_spurious,
                connector_length,
                prune_depth,
                smooth,
            )
            i += 1

        # Store results
        t0, t1 = utils.init_timers()
        n_nodes, n_edges = 0, 0
        progress_cnt = 1
        irreducibles = []
        connector_centroids = []
        for i, process in enumerate(as_completed(processes)):
            irreducibles_i, connector_centroids_i = process.result()
            irreducibles.extend(irreducibles_i)
            connector_centroids.extend(connector_centroids_i)
            n_nodes += count_nodes(irreducibles_i)
            n_edges += count_edges(irreducibles_i)
            if i > progress_cnt * chunk_size and progress_bar:
                progress_cnt, t1 = report_progress(
                    i, n_components, chunk_size, progress_cnt, t0, t1
                )
    if progress_bar:
        t, unit = utils.time_writer(time() - t0)
        print("\n" + f"get_irreducibles(): {round(t, 4)} {unit}")
    return irreducibles, n_nodes, n_edges


def count_nodes(irreducibles):
    n_nodes = 0
    for irreducibles_i in irreducibles:
        n_nodes += len(irreducibles_i["leafs"])
        n_nodes += len(irreducibles_i["junctions"])
    return n_nodes


def count_edges(irreducibles):
    n_edges = 0
    for irreducibles_i in irreducibles:
        n_edges += len(irreducibles_i["edges"])
    return n_edges


# -- Utils --
def get_paths(swc_dir):
    paths = []
    for f in utils.listdir(swc_dir, ext=".swc"):
        paths.append(os.path.join(swc_dir, f))
    return paths


def report_progress(current, total, chunk_size, cnt, t0, t1):
    eta = get_eta(current, total, chunk_size, t1)
    runtime = get_runtime(current, total, chunk_size, t0, t1)
    utils.progress_bar(current, total, eta=eta, runtime=runtime)
    return cnt + 1, time()


def get_eta(current, total, chunk_size, t0, return_str=True):
    chunk_runtime = time() - t0
    remaining = total - current
    eta = remaining * (chunk_runtime / chunk_size)
    t, unit = utils.time_writer(eta)
    return f"{round(t, 4)} {unit}" if return_str else eta


def get_runtime(current, total, chunk_size, t0, t1):
    eta = get_eta(current, total, chunk_size, t1, return_str=False)
    total_runtime = time() - t0 + eta
    t, unit = utils.time_writer(total_runtime)
    return f"{round(t, 4)} {unit}"<|MERGE_RESOLUTION|>--- conflicted
+++ resolved
@@ -130,14 +130,6 @@
         prune_depth=prune_depth,
         smooth=smooth,
     )
-<<<<<<< HEAD
-=======
-
-    # Delete nodes outside bbox
-    if img_bbox:
-        neurograph.delete_isolated()
->>>>>>> f748afa4
-
     return neurograph
 
 

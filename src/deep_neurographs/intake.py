--- conflicted
+++ resolved
@@ -254,13 +254,9 @@
         neurograph.add_immutables(irreducible_set, key)
         if i > cnt * chunk_size:
             cnt, t1 = report_progress(i, n_components, chunk_size, cnt, t0, t1)
-<<<<<<< HEAD
-    print(f"add_irreducibles(): {time() - t0} seconds")
-=======
         i += 1
     t, unit = utils.time_writer(time() - t0)
     print("\n" + f"add_irreducibles(): {round(t, 4)} {unit}")
->>>>>>> d4dabd58
     return neurograph
 
 

--- conflicted
+++ resolved
@@ -25,7 +25,6 @@
 
 
 class GraphBuilder:
-<<<<<<< HEAD
     """
     Class that is used to build an instance of FragmentsGraph.
 
@@ -164,325 +163,6 @@
                 n_nodes += count_nodes(irreducibles_i)
                 n_edges += count_edges(irreducibles_i)
         return irreducibles, n_nodes, n_edges
-=======
-    """
-    Class that is used to build an instance of FragmentsGraph.
-
-    """
-    def __init__(
-        self,
-        anisotropy=[1.0, 1.0, 1.0],
-        img_patch_origin=None,
-        img_patch_shape=None,
-        min_size=MIN_SIZE,
-        node_spacing=NODE_SPACING,
-        progress_bar=False,
-        prune_depth=PRUNE_DEPTH,
-        smooth=SMOOTH,
-        trim_depth=TRIM_DEPTH,
-    ):
-        """
-        Builds a FragmentsGraph by reading swc files stored either on the
-        cloud or local machine.
-
-        Parameters
-        ----------
-        swc_pointer : dict, list, str
-            Pointer to swc files used to build an instance of FragmentsGraph,
-            see "swc_util.Reader" for further documentation.
-        anisotropy : list[float], optional
-            Scaling factors applied to xyz coordinates to account for
-            anisotropy of microscope. The default is [1.0, 1.0, 1.0].
-        image_patch_origin : list[float], optional
-            An xyz coordinate which is the upper, left, front corner of the
-            image patch that contains the swc files. The default is None.
-        image_patch_shape : list[float], optional
-            Shape of the image patch which contains the swc files. The default
-            is None.
-        min_size : int, optional
-            Minimum cardinality of swc files that are stored in NeuroGraph. The
-            default is the global variable "MIN_SIZE".
-        node_spacing : int, optional
-            Spacing (in microns) between nodes. The default is the global
-            variable "NODE_SPACING".
-        progress_bar : bool, optional
-            Indication of whether to print out a progress bar during build.
-            The default is False.
-        prune_depth : int, optional
-            Branches less than "prune_depth" microns are pruned if "prune" is
-            True. The default is the global variable "PRUNE_DEPTH".
-        smooth : bool, optional
-            Indication of whether to smooth branches from swc files. The
-            default is the global variable "SMOOTH".
-
-        Returns
-        -------
-        NeuroGraph
-            Neurograph generated from swc files.
-
-        """
-        pass
-
-
-# --- Build graph wrappers ---
-def build_neurograph_from_local(
-    anisotropy=[1.0, 1.0, 1.0],
-    img_patch_origin=None,
-    img_patch_shape=None,
-    min_size=MIN_SIZE,
-    node_spacing=NODE_SPACING,
-    progress_bar=False,
-    prune_depth=PRUNE_DEPTH,
-    trim_depth=TRIM_DEPTH,
-    smooth=SMOOTH,
-    swc_dir=None,
-    swc_paths=None,
-):
-    """
-    Builds a neurograph from swc files on the local machine.
-
-    Parameters
-    ----------
-    anisotropy : list[float], optional
-        Scaling factors applied to xyz coordinates to account for anisotropy
-        of microscope. The default is [1.0, 1.0, 1.0].
-    image_patch_origin : list[float], optional
-        An xyz coordinate in the image which is the upper, left, front corner
-        of am image patch that contains the swc files. The default is None.
-    image_patch_shape : list[float], optional
-        The xyz dimensions of the bounding box which contains the swc files.
-        The default is None.
-    min_size : int, optional
-        Minimum cardinality of swc files that are stored in NeuroGraph. The
-        default is the global variable "MIN_SIZE".
-    node_spacing : int, optional
-        Spacing (in microns) between nodes. The default is the global variable
-        "NODE_SPACING".
-    progress_bar : bool, optional
-        Indication of whether to print out a progress bar during build. The
-        default is False.
-    prune_depth : int, optional
-        Branches less than "prune_depth" microns are pruned if "prune" is
-        True. The default is the global variable "PRUNE_DEPTH".
-    smooth : bool, optional
-        Indication of whether to smooth branches from swc files. The default
-        is the global variable "SMOOTH".
-    swc_dir : str, optional
-        Path to a directory containing swc files. The default is None.
-    swc_paths : list[str], optional
-        List of paths to swc files. The default is None.
-
-    Returns
-    -------
-    NeuroGraph
-        Neurograph generated from swc files stored on local machine.
-
-    """
-    # Process swc files
-    assert swc_dir or swc_paths, "Provide swc_dir or swc_paths!"
-    img_bbox = img_util.get_bbox(img_patch_origin, img_patch_shape)
-    paths = util.list_paths(swc_dir, ext=".swc") if swc_dir else swc_paths
-    swc_dicts, paths = process_local_paths(paths, anisotropy, min_size)
-
-    # Build neurograph
-    neurograph = build_neurograph(
-        swc_dicts,
-        img_bbox=img_bbox,
-        min_size=min_size,
-        node_spacing=node_spacing,
-        progress_bar=progress_bar,
-        prune_depth=prune_depth,
-        trim_depth=trim_depth,
-        smooth=smooth,
-        swc_paths=paths,
-    )
-    return neurograph
-
-
-def build_neurograph_from_gcs_zips(
-    bucket_name,
-    gcs_path,
-    anisotropy=[1.0, 1.0, 1.0],
-    min_size=MIN_SIZE,
-    node_spacing=NODE_SPACING,
-    prune_depth=PRUNE_DEPTH,
-    trim_depth=TRIM_DEPTH,
-    smooth=SMOOTH,
-):
-    """
-    Builds a neurograph from a GCS bucket that contain of zips of swc files.
-
-    Parameters
-    ----------
-    bucket_name : str
-        Name of GCS bucket where zips of swc files are stored.
-    gcs_path : str
-        Path within GCS bucket to directory containing zips.
-    anisotropy : list[float], optional
-        Scaling factors applied to xyz coordinates to account for anisotropy
-        of microscope. The default is [1.0, 1.0, 1.0].
-    min_size : int, optional
-        Minimum cardinality of swc files that are stored in NeuroGraph. The
-        default is the global variable "MIN_SIZE".
-    node_spacing : int, optional
-        Spacing (in microns) between nodes. The default is the global variable
-        "NODE_SPACING".
-    prune_depth : int, optional
-        Branches less than "prune_depth" microns are pruned if "prune" is
-        True. The default is the global variable "PRUNE_DEPTH".
-    smooth : bool, optional
-        Indication of whether to smooth branches from swc files. The default
-        is the global variable "SMOOTH".
-
-    Returns
-    -------
-    NeuroGraph
-        Neurograph generated from zips of swc files stored in a GCS bucket.
-
-    """
-    print("\nBuild NeuroGraph...")
-    t0 = time()
-    swc_dicts = download_gcs_zips(bucket_name, gcs_path, min_size, anisotropy)
-    neurograph = build_neurograph(
-        swc_dicts,
-        min_size=min_size,
-        node_spacing=node_spacing,
-        prune_depth=prune_depth,
-        trim_depth=trim_depth,
-        smooth=smooth,
-    )
-    t, unit = util.time_writer(time() - t0)
-    print(f"Memory Consumption: {round(util.get_memory_usage(), 4)} GBs")
-    print(f"Module Runtime: {round(t, 4)} {unit} \n")
-
-    return neurograph
-
-
-# -- Read swc files --
-def download_gcs_zips(bucket_name, gcs_path, min_size, anisotropy):
-    """
-    Downloads swc files from zips stored in a GCS bucket.
-
-    Parameters
-    ----------
-    bucket_name : str
-        Name of GCS bucket where zips are stored.
-    gcs_path : str
-        Path within GCS bucket to directory containing zips.
-    min_size : int
-        Minimum cardinality of swc files that are stored in NeuroGraph.
-    anisotropy : list[float]
-        Scaling factors applied to xyz coordinates to account for anisotropy
-        of microscope.
-
-    Returns
-    -------
-    swc_dicts : list
-
-    """
-    # Initializations
-    bucket = storage.Client().bucket(bucket_name)
-    zip_paths = util.list_gcs_filenames(bucket, gcs_path, ".zip")
-
-    # Main
-    with ProcessPoolExecutor() as executor:
-        # Assign processes
-        processes = []
-        for path in tqdm(zip_paths, desc="Download SWCs"):
-            zip_content = bucket.blob(path).download_as_bytes()
-            processes.append(
-                executor.submit(
-                    process_gcs_zip, zip_content, anisotropy, min_size
-                )
-            )
-
-        # Store result
-        swc_dicts = []
-        for process in as_completed(processes):
-            try:
-                result = process.result()
-                swc_dicts.extend(result)
-            except Exception as e:
-                print(type(e), e)
-    return swc_dicts
-
-
-# -- Build neurograph ---
-def build_neurograph(
-    swc_dicts,
-    img_bbox=None,
-    min_size=MIN_SIZE,
-    node_spacing=NODE_SPACING,
-    swc_paths=None,
-    progress_bar=True,
-    prune_depth=PRUNE_DEPTH,
-    trim_depth=TRIM_DEPTH,
-    smooth=SMOOTH,
-):
-    # Extract irreducibles
-    irreducibles, n_nodes, n_edges = get_irreducibles(
-        swc_dicts,
-        bbox=img_bbox,
-        min_size=min_size,
-        progress_bar=progress_bar,
-        prune_depth=prune_depth,
-        trim_depth=trim_depth,
-        smooth=smooth,
-    )
-
-    # Build neurograph
-    if progress_bar:
-        print("\nGraph Overview...")
-        print(
-            "# connected components:", util.reformat_number(len(irreducibles))
-        )
-        print("# nodes:", util.reformat_number(n_nodes))
-        print("# edges:", util.reformat_number(n_edges))
-
-    neurograph = NeuroGraph(node_spacing=node_spacing)
-    while len(irreducibles):
-        irreducible_set = irreducibles.pop()
-        neurograph.add_component(irreducible_set)
-    return neurograph
-
-
-def get_irreducibles(
-    swc_dicts,
-    bbox=None,
-    min_size=MIN_SIZE,
-    progress_bar=True,
-    prune_depth=PRUNE_DEPTH,
-    trim_depth=TRIM_DEPTH,
-    smooth=SMOOTH,
-):
-    with ProcessPoolExecutor() as executor:
-        # Assign Processes
-        i = 0
-        processes = [None] * len(swc_dicts)
-        while swc_dicts:
-            swc_dict = swc_dicts.pop()
-            processes[i] = executor.submit(
-                gutil.get_irreducibles,
-                swc_dict,
-                min_size,
-                bbox,
-                prune_depth,
-                trim_depth,
-                smooth,
-            )
-            i += 1
-
-        # Store results
-        irreducibles = []
-        n_nodes, n_edges = 0, 0
-        for process in tqdm(as_completed(processes), desc="Extract Graphs"):
-            irreducibles_i = process.result()
-            irreducibles.extend(irreducibles_i)
-            n_nodes += count_nodes(irreducibles_i)
-            n_edges += count_edges(irreducibles_i)
-    return irreducibles, n_nodes, n_edges
->>>>>>> 4bdeae47
-
 
 # --- utils ---
 def count_nodes(irreducibles):

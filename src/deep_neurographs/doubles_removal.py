--- conflicted
+++ resolved
@@ -41,7 +41,6 @@
     # Initializations
     components = list(nx.connected_components(neurograph))
     doubles_cnt = 0
-    not_doubles = set()
     neurograph.init_kdtree()
 
     cnt = 1
@@ -49,7 +48,6 @@
     chunk_size = int(len(components) * 0.02)
 
     # Main
-<<<<<<< HEAD
     for i, idx in enumerate(np.argsort([len(c) for c in components])):
         # Determine whether to inspect fragment
         nodes = components[idx]
@@ -57,37 +55,11 @@
         if swc_id not in not_doubles:
             xyz_arr = inspect_component(neurograph, nodes)
             if len(xyz_arr) * node_spacing < max_size:
-=======
-    doubles_cnt = 0
-    neurograph.init_kdtree()
-    not_doubles = set()
-    for i, idx in enumerate(np.argsort([len(c) for c in components])):
-        # Determine whether to inspect fragment
-        swc_id = get_swc_id(neurograph, components[idx])
-        if swc_id not in not_doubles:
-            xyz_arr = inspect_component(neurograph, components[idx])
-            upper = len(xyz_arr) * node_spacing < max_size
-            lower = len(xyz_arr) * node_spacing > min_size
-            if upper and lower:
->>>>>>> eadcc017
-                not_double_id = is_double(neurograph, xyz_arr, swc_id)
-                if not_double_id:
+                if is_double(neurograph, xyz_arr, swc_id):
                     doubles_cnt += 1
                     if output_dir:
-<<<<<<< HEAD
                         neurograph.to_swc(output_dir, nodes, color=COLOR)
-                    #not_doubles.add(not_double_id)
                     neurograph = remove_component(neurograph, nodes, swc_id)
-=======
-                        neurograph.to_swc(
-                            output_dir, components[idx], color="1.0 0.0 0.0"
-                        )
-                    not_doubles.add(not_double_id)
-                    neurograph = remove_component(
-                        neurograph, components[idx], swc_id
-                    )
-                    
->>>>>>> eadcc017
 
         # Update progress bar
         if i >= cnt * chunk_size:
@@ -125,11 +97,7 @@
     hits = dict()
     for xyz_i in fragment:
         hits_i = dict()
-<<<<<<< HEAD
         for xyz_j in neurograph.query_kdtree(xyz_i, 15):
-=======
-        for xyz_j in neurograph.query_kdtree(xyz_i, 25):
->>>>>>> eadcc017
             try:
                 swc_id_j = neurograph.xyz_to_swc(xyz_j)
                 if swc_id_i != swc_id_j:
@@ -138,33 +106,18 @@
             except:
                 pass
         if len(hits_i) > 0:
-<<<<<<< HEAD
             best_swc_id = utils.find_best(hits_i, maximize=False)
-=======
-            best_swc_id = utils.find_best(hits_i)
->>>>>>> eadcc017
             best_dist = hits_i[best_swc_id]
             hits = utils.append_dict_value(hits, best_swc_id, best_dist)
 
     # Check criteria
     for swc_id_j, dists in hits.items():
-<<<<<<< HEAD
         percent_hit = len(dists) / len(fragment)
         std = np.std(dists)
         if percent_hit > 0.5 and std < 2:
-            return swc_id_j
+            return True
         elif percent_hit > 0.7 and std < 1:
-=======
-        median = np.median(dists)
-        percent_hit = len(dists) / len(fragment)
-        std = np.std(dists)
-        if percent_hit > 0.4 and (median < 20 and std < 2):
-            return swc_id_j
-        elif percent_hit > 0.3 and (median < 15 and std < 1.5):
-            return swc_id_j
-        elif percent_hit > 0.6 and std < 1:
->>>>>>> eadcc017
-            return swc_id_j
+            return True
     return False
 
 

--- conflicted
+++ resolved
@@ -440,108 +440,6 @@
     return read_tensorstore(arr, xyz, shape, from_center=from_center)
 
 
-<<<<<<< HEAD
-def read_img_intensities(img, coords):
-=======
-def read_img_intensities(img, coord_list):
->>>>>>> 2d9c6f08
-    """
-    Reads image intensities at the coordinates listed in "xyz_list" from
-    an image stored in a GCS bcuket.
-
-    Parameters
-    ----------
-    img_gcs : tensorstore.TensorStore
-        Image to be read.
-<<<<<<< HEAD
-    coords : set
-        Set of coordinates to be read from "img".
-=======
-    coord_list : list
-        List of coordinates to be read from "img".
->>>>>>> 2d9c6f08
-
-    Returns
-    -------
-    img_intensities : dict
-        Dictionary where keys are coordinateas from "coord_list" and values are
-        the corresponding image intensity value.
-
-    """
-    with ThreadPoolExecutor() as executor:
-        # Assign threads
-        threads = []
-<<<<<<< HEAD
-        for coord in coords:
-            threads.append(executor.submit(__read_gcs_voxel, img, coord))
-
-        # Store results
-        img_intensities = dict()
-        for thread in as_completed(threads):
-            coord, intensity = thread.result()
-            img_intensities[coord] = intensity
-    return img_intensities
-
-
-def read_img_intensities_v2(img, coords):
-    """
-    Reads image intensities at the coordinates listed in "xyz_list" from
-    an image stored in a GCS bcuket.
-
-    Parameters
-    ----------
-    img_gcs : tensorstore.TensorStore
-        Image to be read.
-    coords : set
-        Set of coordinates to be read from "img".
-
-    Returns
-    -------
-    img_intensities : dict
-        Dictionary where keys are coordinateas from "coord_list" and values are
-        the corresponding image intensity value.
-
-    """
-    with ThreadPoolExecutor() as executor:
-        # Assign threads
-        threads = []
-        for coord in coords:
-=======
-        for coord in coord_list:
->>>>>>> 2d9c6f08
-            threads.append(executor.submit(__read_gcs_voxel, img, coord))
-
-        # Store results
-        img_intensities = dict()
-        for thread in as_completed(threads):
-            coord, intensity = thread.result()
-            img_intensities[coord] = intensity
-    return img_intensities
-
-
-def __read_gcs_voxel(img, coord):
-    """
-    Reads intensity at image coordinate "coord" from an image stored in a
-    GCS bucket.
-
-    Parameters
-    ----------
-    img : tensorstore.TensorStore
-        Image on to be read
-    coord : tuple[int]
-        Coordinates that indexes into "img".
-
-    Returns
-    -------
-    coord : tuple[int]
-        Coordinates that indexes into "img".
-    int
-       Image intensity at "coord".
-   
-    """
-    return coord, int(img[coord].read().result())
-
-
 def read_json(path):
     """
     Reads json file stored at "path".

--- conflicted
+++ resolved
@@ -86,14 +86,10 @@
         self.densegraph = DenseGraph(self.swc_paths)
 
     # --- Add nodes or edges ---
-<<<<<<< HEAD
     def add_swc_id(self, swc_id):
         self.swc_ids.add(swc_id)
 
-    def add_component(self, irreducibles, swc_id):
-=======
     def add_component(self, irreducibles):
->>>>>>> 18f5d8cf
         # Nodes
         self.add_swc_id(swc_id)
         node_ids = dict()

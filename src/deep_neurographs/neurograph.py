"""
Created on Sat July 15 9:00:00 2023

@author: Anna Grim
@email: anna.grim@alleninstitute.org

Implementation of subclass of Networkx.Graph called "NeuroGraph".

"""

import networkx as nx
import numpy as np
import tensorstore as ts
from random import sample
from scipy.spatial import KDTree

from deep_neurographs import geometry
from deep_neurographs import graph_utils as gutils
from deep_neurographs import utils
from deep_neurographs.densegraph import DenseGraph
from deep_neurographs.geometry import check_dists
from deep_neurographs.geometry import dist as get_dist
from deep_neurographs.groundtruth_generation import init_targets

SUPPORTED_LABEL_MASK_TYPES = [dict, np.array, ts.TensorStore]


class NeuroGraph(nx.Graph):
    """
    A class of graphs whose nodes correspond to irreducible nodes from the
    predicted swc files.

    """

    def __init__(
        self,
        img_bbox=None,
        swc_paths=None,
        img_path=None,
        label_mask=None,
        train_model=False,
    ):
        super(NeuroGraph, self).__init__()
        # Initialize paths
        self.img_path = img_path
        self.label_mask = label_mask
        self.swc_paths = swc_paths
        self.swc_ids = set()

        # Initialize node and edge sets
        self.leafs = set()
        self.junctions = set()
        self.proposals = dict()
        self.target_edges = set()

        # Initialize data structures for proposals
        self.complex_proposals = set()
        self.simple_proposals = set()
        self.xyz_to_edge = dict()
        self.kdtree = None

        # Initialize bounding box (if exists)
        self.bbox = img_bbox
        if self.bbox:
            self.origin = img_bbox["min"].astype(int)
            self.shape = (img_bbox["max"] - img_bbox["min"]).astype(int)
        else:
            self.origin = np.array([0, 0, 0], dtype=int)
            self.shape = None

    def copy_graph(self, add_attrs=False):
        graph = nx.Graph()
        graph.add_nodes_from(self.nodes(data=add_attrs))
        if add_attrs:
            for edge in self.get_edges_temp():
                i, j = tuple(edge)
                graph.add_edge(i, j, **self.get_edge_data(i, j))
        else:
            graph.add_edges_from(self.get_edges_temp())
        return graph

    def get_edges_temp(self):
        edges = []
        for edge in self.edges:
            edge = frozenset(edge)
            if edge not in self.proposals:
                edges.append(edge)
        return edges

    def init_densegraph(self):
        return DenseGraph(self.swc_paths)

    # --- Add nodes or edges ---
    def add_swc_id(self, swc_id):
        self.swc_ids.add(swc_id)

    def add_component(self, irreducibles):
        # Nodes
        node_ids = dict()
        cur_id = len(self.nodes) + 1
        swc_id = irreducibles["swc_id"]
        node_ids, cur_id = self.__add_nodes(
            irreducibles, "leafs", node_ids, cur_id, swc_id
        )
        node_ids, cur_id = self.__add_nodes(
            irreducibles, "junctions", node_ids, cur_id, swc_id
        )
        self.add_swc_id(swc_id)

        # Add edges
        for edge, values in irreducibles["edges"].items():
            i, j = edge
            self.add_edge(
                node_ids[i],
                node_ids[j],
                radius=values["radius"],
                xyz=values["xyz"],
                swc_id=swc_id,
            )
            edge = (node_ids[i], node_ids[j])
            for xyz in values["xyz"][::2]:
                self.xyz_to_edge[tuple(xyz)] = edge
            self.xyz_to_edge[tuple(values["xyz"][-1])] = edge

    def __add_nodes(self, nodes, key, node_ids, cur_id, swc_id):
        for i in nodes[key].keys():
            node_ids[i] = cur_id
            self.add_node(
                node_ids[i],
                proposals=set(),
                radius=nodes[key][i]["radius"],
                swc_id=swc_id,
                xyz=nodes[key][i]["xyz"],
            )
            if key == "leafs":
                self.leafs.add(cur_id)
            else:
                self.junctions.add(cur_id)
            cur_id += 1
        return node_ids, cur_id

    # --- Proposal and Ground Truth Generation ---
    def generate_proposals(
        self,
        radius,
        filter_doubles=False,
        n_proposals_per_leaf=3,
        optimize=False,
        optimization_depth=10,
        restrict=True,
    ):
        """
        Generates edges for the graph.

        Returns
        -------
        None

        """
        self.init_kdtree()
        self.proposals = dict()
        existing_connections = dict()
<<<<<<< HEAD
        doubles = set()
        not_doubles = set()
=======
        checked_if_double = set()
>>>>>>> 73d69c41
        for leaf in self.leafs:
            # Check if leaf is contained in bbox (if applicable)
            if not self.is_contained(leaf, buffer=36):
                continue

<<<<<<< HEAD
            # Check if leaf is double (if applicable)
=======
            # Extract info on leaf
>>>>>>> 73d69c41
            leaf_swc_id = self.nodes[leaf]["swc_id"]
            doubles, not_doubles = self.upd_doubles(
                leaf, doubles, not_doubles, filter_doubles
            )
            if leaf_swc_id in doubles:
                continue

            # Check proposals
            xyz_leaf = self.nodes[leaf]["xyz"]
            proposals = self.__get_proposals(
                leaf, xyz_leaf, n_proposals_per_leaf, radius
            )
            if leaf_swc_id not in checked_if_double and filter_doubles:
                if self.is_double(leaf):
                    checked_if_double.add(leaf_swc_id)
                    continue

            # Check proposals
            for xyz in proposals:
                # Extract info on proposal
                (i, j) = self.xyz_to_edge[xyz]
                attrs = self.get_edge_data(i, j)
                swc_id = self.nodes[i]["swc_id"]
<<<<<<< HEAD

                # Check if double
                doubles, not_doubles = self.upd_doubles(
                    i, doubles, not_doubles, filter_doubles
                    )
                if swc_id in doubles:
                    continue
=======
                if swc_id not in checked_if_double and filter_doubles:
                    if self.is_double(i):
                        checked_if_double.add(swc_id)
                        continue
>>>>>>> 73d69c41

                # Check for existing connection btw components
                if swc_id in existing_connections.keys() and restrict:
                    if leaf_swc_id in existing_connections[swc_id].keys():
                        edge = existing_connections[swc_id][leaf_swc_id]
                        len1 = self.node_xyz_dist(leaf, xyz)
                        len2 = self.proposal_length(edge)
                        if len1 < len2:
                            node1, node2 = tuple(edge)
                            self.nodes[node1]["proposals"].remove(node2)
                            self.nodes[node2]["proposals"].remove(node1)
                            del self.proposals[edge]
                        else:
                            continue

                # Add edge
                node, xyz = self.__get_connecting_node(
                    xyz_leaf, xyz, (i, j), attrs, radius
                )
                edge = frozenset({leaf, node})
                self.proposals[edge] = {"xyz": np.array([xyz_leaf, xyz])}
                self.nodes[node]["proposals"].add(leaf)
                self.nodes[leaf]["proposals"].add(node)

                # Update existing connections
                if leaf_swc_id in existing_connections.keys():
                    existing_connections[leaf_swc_id][swc_id] = edge
                else:
                    existing_connections[leaf_swc_id] = {swc_id: edge}

                if swc_id in existing_connections.keys():
                    existing_connections[swc_id][leaf_swc_id] = edge
                else:
                    existing_connections[swc_id] = {leaf_swc_id: edge}

        print("# doubles:", len(doubles))

        # Check whether to optimization proposals
        if optimize:
            self.run_optimization()

    def __get_proposals(
        self, query_id, query_xyz, n_proposals_per_leaf, radius
    ):
        """
        Generates edge proposals for node "query_id" by finding points on
        distinct connected components near "query_xyz".

        Parameters
        ----------
        query_id : int
            Node id of the query node.
        query_xyz : tuple[float]
            (x,y,z) coordinates of the query node.
        n_proposals_per_leaf : int
            Number of proposals generated from node "query_id".
        radius : float
            Maximum Euclidean length of edge proposal.

        Returns
        -------
        list
            List of "n_proposals_per_leaf" best edge proposals generated from
            "query_node".

        """
        best_xyz = dict()
        best_dist = dict()
        query_swc_id = self.nodes[query_id]["swc_id"]
        for xyz in self.query_kdtree(query_xyz, radius):
            # Check whether xyz is contained
            if not self.is_contained(xyz, buffer=36):
                continue

            # Check whether
            edge = self.xyz_to_edge[tuple(xyz)]
            swc_id = gutils.get_edge_attr(self, edge, "swc_id")
            if swc_id != query_swc_id:
                d = get_dist(xyz, query_xyz)
                if swc_id not in best_dist.keys():
                    best_xyz[swc_id] = tuple(xyz)
                    best_dist[swc_id] = d
                elif d < best_dist[swc_id]:
                    best_xyz[swc_id] = tuple(xyz)
                    best_dist[swc_id] = d
        return self.get_best_proposals(
            best_dist, best_xyz, n_proposals_per_leaf
        )

    def get_best_proposals(self, dists, xyz, n_proposals_per_leaf):
        """
        Gets the at most "n_proposals_per_leaf" nodes that are closest to
        "xyz".

        """
        if len(dists.keys()) > n_proposals_per_leaf:
            keys = sorted(dists, key=dists.__getitem__)
            return [xyz[key] for key in keys[0:n_proposals_per_leaf]]
        else:
            return list(xyz.values())

    def split_edge(self, edge, attrs, idx):
        """
        Splits "edge" into two distinct edges by making the subnode at "idx" a
        new node in "self".

        Parameters
        ----------
        edge : tuple
            Edge to be split.
        attrs : dict
            Attributes of "edge".
        idx : int
            Index of subnode that will become a new node in "self".

        Returns
        -------
        new_node : int
            Node ID of node that was created.

        """
        # Remove old edge
        (i, j) = edge
        self.remove_edge(i, j)

        # Add new node and split edge
        new_node = len(self.nodes) + 1
        self.add_node(
            new_node,
            proposals=set(),
            radius=attrs["radius"][idx],
            swc_id=attrs["swc_id"],
            xyz=tuple(attrs["xyz"][idx]),
        )
        self.__add_edge((i, new_node), attrs, np.arange(0, idx + 1))
        self.__add_edge(
            (new_node, j), attrs, np.arange(idx, len(attrs["xyz"]))
        )
        return new_node

    def __add_edge(self, edge, attrs, idxs):
        self.add_edge(
            edge[0],
            edge[1],
            xyz=attrs["xyz"][idxs],
            radius=attrs["radius"][idxs],
            swc_id=attrs["swc_id"],
        )
        for xyz in attrs["xyz"][idxs]:
            self.xyz_to_edge[tuple(xyz)] = edge

    def __get_connecting_node(self, xyz_leaf, xyz_edge, edge, attrs, radius):
        i, j = tuple(edge)
        d_i = check_dists(xyz_leaf, xyz_edge, self.nodes[i]["xyz"], radius)
        d_j = check_dists(xyz_leaf, xyz_edge, self.nodes[j]["xyz"], radius)
        if d_i and self.is_contained(i, buffer=36):
            return i, self.nodes[i]["xyz"]
        elif d_j and self.is_contained(j, buffer=36):
            return j, self.nodes[j]["xyz"]
        else:
            idxs = np.where(np.all(attrs["xyz"] == xyz_edge, axis=1))[0]
            node = self.split_edge((i, j), attrs, idxs[0])
            return node, xyz_edge

    def init_targets(self, target_neurograph):
        target_neurograph.init_kdtree()
        self.target_edges = init_targets(target_neurograph, self)

    # --- Optimize Proposals ---
    def run_optimization(self):
        driver = "n5" if ".n5" in self.img_path else "zarr"
        img = utils.get_superchunk(
            self.img_path, driver, self.origin, self.shape, from_center=False
        )
        for edge in self.proposals:
            xyz_1, xyz_2 = geometry.optimize_alignment(self, img, edge)
            self.proposals[edge]["xyz"] = np.array([xyz_1, xyz_2])

    def get_branches(self, i, key="xyz"):
        branches = []
        for j in self.neighbors(i):
            branches.append(self.orient_edge((i, j), i, key=key))
        return branches

    def orient_edge(self, edge, i, key="xyz"):
        if (self.edges[edge][key][0] == self.nodes[i][key]).all():
            return self.edges[edge][key]
        else:
            return np.flip(self.edges[edge][key], axis=0)

    # -- kdtree --
    def init_kdtree(self):
        """
        Builds a KD-Tree from the (x,y,z) coordinates of the subnodes of
        each connected component in the graph.

        Parameters
        ----------
        None

        Returns
        -------
        None

        """
        if not self.kdtree:
            self.kdtree = KDTree(list(self.xyz_to_edge.keys()))

    def query_kdtree(self, xyz, d):
        """
        Parameters
        ----------
        xyz : int
            Node id.
        d : float
            Distance from "xyz" that is searched.

        Returns
        -------
        generator[tuple]
            Generator that generates the xyz coordinates cooresponding to all
            nodes within a distance of "d" from "xyz".

        """
        idxs = self.kdtree.query_ball_point(xyz, d, return_sorted=True)
        return self.kdtree.data[idxs]

    def get_projection(self, xyz):
        _, idx = self.kdtree.query(xyz, k=1)
        return tuple(self.kdtree.data[idx])

    # --- utils ---
    def n_nodes(self):
        """
        Computes number of nodes in the graph.

        Parameters
        ----------
        None

        Returns
        -------
        int
            Number of nodes in the graph.

        """
        return self.number_of_nodes()

    def n_edges(self):
        """
        Computes number of edges in the graph.

        Parameters
        ----------
        None

        Returns
        -------
        int
            Number of edges in the graph.

        """
        return self.number_of_edges()

    def n_proposals(self):
        """
        Computes number of edges proposals in the graph.

        Parameters
        ----------
        None

        Returns
        -------
        int
            Number of edge proposals in the graph.

        """
        return len(self.proposals)

    def get_proposals(self):
        return list(self.proposals.keys())

    def remove_proposal(self, edge):
        del self.proposals[edge]

    def proposal_xyz(self, edge):
        return tuple(self.proposals[edge]["xyz"])

    def proposal_length(self, edge):
        i, j = tuple(edge)
        return get_dist(self.nodes[i]["xyz"], self.nodes[j]["xyz"])

    def node_xyz_dist(self, node, xyz):
        return get_dist(xyz, self.nodes[node]["xyz"])

    def is_nb(self, i, j):
        return True if i in self.neighbors(j) else False

    def is_contained(self, node_or_xyz, buffer=0):
        if self.bbox:
            img_coord = self.to_img(node_or_xyz)
            return utils.is_contained(self.bbox, img_coord, buffer=buffer)
        else:
            return True

    def to_img(self, node_or_xyz, shift=False):
        shift = self.origin if shift else np.zeros((3))
        if type(node_or_xyz) == int:
            img_coord = utils.to_img(self.nodes[node_or_xyz]["xyz"])
        else:
            img_coord = utils.to_img(node_or_xyz)
        return img_coord - shift

    def is_leaf(self, i):
        return True if self.degree[i] == 1 else False

    def get_edge_attr(self, edge, key):
        xyz_arr = gutils.get_edge_attr(self, edge, key)
        return xyz_arr[0], xyz_arr[-1]

    def get_complex_proposals(self):
        return set([e for e in self.get_proposals() if not self.is_simple(e)])

    def get_simple_proposals(self):
        return set([e for e in self.get_proposals() if self.is_simple(e)])

    def is_simple(self, edge):
        i, j = tuple(edge)
        return True if self.is_leaf(i) and self.is_leaf(j) else False

    def to_patch_coords(self, edge, midpoint, chunk_size):
        patch_coords = []
        for xyz in self.edges[edge]["xyz"]:
            img_coord = self.to_img(xyz)
            coord = utils.img_to_patch(img_coord, midpoint, chunk_size)
            patch_coords.append(coord)
        return patch_coords

    def get_reconstruction(self, proposals, upd_self=False):
        reconstruction = self.copy_graph(add_attrs=True)
        for edge in proposals:
            i, j = tuple(edge)
            r_i = self.nodes[i]["radius"]
            r_j = self.nodes[j]["radius"]
            reconstruction.add_edge(
                i, j, xyz=self.proposals[i, j]["xyz"], radius=[r_i, r_j]
            )
        return reconstruction

<<<<<<< HEAD
    def upd_doubles(self, i, doubles, not_doubles, filter_doubles):
        if filter_doubles:
            swc_id_i = self.nodes[i]["swc_id"]
            if swc_id_i not in doubles.union(not_doubles):
                if self.is_double(i):
                    doubles.add(swc_id_i)
                else:
                    not_doubles.add(swc_id_i)
        return doubles, not_doubles

    def is_double(self, i):
=======
    def is_double(self, root):
>>>>>>> 73d69c41
        """
        Determines whether the connected component corresponding to "root" is
        a double of another connected component.

        Paramters
        ---------
        root : int
            Node of connected component to be evaluated.

        Returns
        -------
        bool
            Indication of whether connected component is a double.

        """
<<<<<<< HEAD
        nb = list(self.neighbors(i))[0]
        if self.degree[i] == 1 and self.degree[nb] == 1:
            # Find near components
            swc_id_i = self.nodes[i]["swc_id"]
            hits = dict() # near components
            segment_i = self.get_branches(i)[0]
            for xyz_i in segment_i:
                for xyz_j in self.query_kdtree(xyz_i, 8):
                    swc_id_j, node = self.xyz_to_swc(xyz_j)
                    if swc_id_i != swc_id_j:
                        hits = utils.append_dict_value(hits, swc_id_j, node)
                        break

            # Parse queried components
            swc_id_j, n_close = find_best(hits)
            percent_close = n_close / len(segment_i)
            if swc_id_j is not None and percent_close > 0.5:
                j = sample(hits[swc_id_j], 1)[0]
                length_i = len(segment_i)
                length_j = self.component_cardinality(j)
                if length_i / length_j < 0.5:
                    #print("swc_id_i:", swc_id_i)
                    #print("swc_id_j:", swc_id_j)
                    #print("% branch hit:", percent_close)
                    #print("length ratio:", length_i / length_j)
                    #print("double:", swc_id_i)
                    #print("")
                    return True
        return False

    def xyz_to_swc(self, xyz):
        edge = self.xyz_to_edge[tuple(xyz)]
        i, j = tuple(edge)
        return self.edges[edge]["swc_id"], i

    def component_cardinality(self, root):
        cardinality = 0
        queue = [(-1, root)]
        visited = set()
        while len(queue):
            # Visit
            i, j = queue.pop()
            visited.add(frozenset((i, j)))
            if i != -1:
                cardinality = len(self.edges[i, j]["xyz"])

            # Add neighbors
            for k in self.neighbors(j):
                if frozenset((j, k)) not in visited:
                    queue.append((j, k))
        return cardinality

=======
        # Find near components
        swc_id = self.nodes[root]["swc_id"]
        hits = dict() # near components
        for i in gutils.get_component(self, root):
            for j in self.query_kdtree(self.nodes[i]["xyz"], 6):
                swc_id_j = self.nodes[j]["swc_id"]
                if swc_id_j != swc_id:
                    hits = utils.append_dict_value(hits, swc_id, j)
                    break

        # Parse queried components
        swc_id_j, best_vote_cnt = find_best(hits)
        if swc_id_j is not None:
            print(swc_id_j, best_vote_cnt)

        return False

>>>>>>> 73d69c41

# -- utils --
def find_best(my_dict):
    best_key = None
    best_vote_cnt = 0
    if len(my_dict) > 0:
        for key, values in my_dict.items():
            vote_cnt = len(values)
            if vote_cnt > best_vote_cnt:
                best_key = key
                best_vote_cnt = vote_cnt
    return best_key, best_vote_cnt<|MERGE_RESOLUTION|>--- conflicted
+++ resolved
@@ -160,22 +160,14 @@
         self.init_kdtree()
         self.proposals = dict()
         existing_connections = dict()
-<<<<<<< HEAD
         doubles = set()
         not_doubles = set()
-=======
-        checked_if_double = set()
->>>>>>> 73d69c41
         for leaf in self.leafs:
             # Check if leaf is contained in bbox (if applicable)
             if not self.is_contained(leaf, buffer=36):
                 continue
 
-<<<<<<< HEAD
             # Check if leaf is double (if applicable)
-=======
-            # Extract info on leaf
->>>>>>> 73d69c41
             leaf_swc_id = self.nodes[leaf]["swc_id"]
             doubles, not_doubles = self.upd_doubles(
                 leaf, doubles, not_doubles, filter_doubles
@@ -199,7 +191,6 @@
                 (i, j) = self.xyz_to_edge[xyz]
                 attrs = self.get_edge_data(i, j)
                 swc_id = self.nodes[i]["swc_id"]
-<<<<<<< HEAD
 
                 # Check if double
                 doubles, not_doubles = self.upd_doubles(
@@ -207,12 +198,6 @@
                     )
                 if swc_id in doubles:
                     continue
-=======
-                if swc_id not in checked_if_double and filter_doubles:
-                    if self.is_double(i):
-                        checked_if_double.add(swc_id)
-                        continue
->>>>>>> 73d69c41
 
                 # Check for existing connection btw components
                 if swc_id in existing_connections.keys() and restrict:
@@ -563,7 +548,6 @@
             )
         return reconstruction
 
-<<<<<<< HEAD
     def upd_doubles(self, i, doubles, not_doubles, filter_doubles):
         if filter_doubles:
             swc_id_i = self.nodes[i]["swc_id"]
@@ -575,9 +559,6 @@
         return doubles, not_doubles
 
     def is_double(self, i):
-=======
-    def is_double(self, root):
->>>>>>> 73d69c41
         """
         Determines whether the connected component corresponding to "root" is
         a double of another connected component.
@@ -593,7 +574,6 @@
             Indication of whether connected component is a double.
 
         """
-<<<<<<< HEAD
         nb = list(self.neighbors(i))[0]
         if self.degree[i] == 1 and self.degree[nb] == 1:
             # Find near components
@@ -646,26 +626,6 @@
                     queue.append((j, k))
         return cardinality
 
-=======
-        # Find near components
-        swc_id = self.nodes[root]["swc_id"]
-        hits = dict() # near components
-        for i in gutils.get_component(self, root):
-            for j in self.query_kdtree(self.nodes[i]["xyz"], 6):
-                swc_id_j = self.nodes[j]["swc_id"]
-                if swc_id_j != swc_id:
-                    hits = utils.append_dict_value(hits, swc_id, j)
-                    break
-
-        # Parse queried components
-        swc_id_j, best_vote_cnt = find_best(hits)
-        if swc_id_j is not None:
-            print(swc_id_j, best_vote_cnt)
-
-        return False
-
->>>>>>> 73d69c41
-
 # -- utils --
 def find_best(my_dict):
     best_key = None
